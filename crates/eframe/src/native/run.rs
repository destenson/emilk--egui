//! Note that this file contains two similar paths - one for [`glow`], one for [`wgpu`].
//! When making changes to one you often also want to apply it to the other.

use std::{sync::Arc, time::Instant};

use egui::{epaint::ahash::HashMap, mutex::RwLock, ViewportBuilder, ViewportId};
use raw_window_handle::{HasRawDisplayHandle as _, HasRawWindowHandle as _};
use winit::event_loop::{
    ControlFlow, EventLoop, EventLoopBuilder, EventLoopProxy, EventLoopWindowTarget,
};

#[cfg(feature = "accesskit")]
use egui_winit::accesskit_winit;
use egui_winit::winit;

use crate::{epi, Result};

use super::epi_integration::{self, EpiIntegration};

// ----------------------------------------------------------------------------

<<<<<<< HEAD
pub const IS_DESKTOP: bool = cfg!(any(
    target_os = "windows",
    target_os = "linux",
    target_os = "macos",
    target_os = "freebsd",
    target_os = "openbsd"
));

// ----------------------------------------------------------------------------

thread_local! {
    /// This makes `Context::create_viewport_sync` to have a native window in the same frame!
    pub static WINIT_EVENT_LOOP: RwLock<*const EventLoopWindowTarget<UserEvent>> = RwLock::new(std::ptr::null());
}

// ----------------------------------------------------------------------------

=======
/// The custom even `eframe` uses with the [`winit`] event loop.
>>>>>>> 72adf3bd
#[derive(Debug)]
pub enum UserEvent {
    /// A repaint is requested.
    RequestRepaint {
<<<<<<< HEAD
        id: ViewportId,
=======
        /// When to repaint.
>>>>>>> 72adf3bd
        when: Instant,

        /// What the frame number was when the repaint was _requested_.
        frame_nr: u64,
    },

    /// A request related to [`accesskit`](https://accesskit.dev/).
    #[cfg(feature = "accesskit")]
    AccessKitActionRequest(accesskit_winit::ActionRequestEvent),
}

#[cfg(feature = "accesskit")]
impl From<accesskit_winit::ActionRequestEvent> for UserEvent {
    fn from(inner: accesskit_winit::ActionRequestEvent) -> Self {
        Self::AccessKitActionRequest(inner)
    }
}

// ----------------------------------------------------------------------------

pub use epi::NativeOptions;

#[derive(Debug)]
enum EventResult {
    Wait,

    /// Causes a synchronous repaint inside the event handler. This should only
    /// be used in special situations if the window must be repainted while
    /// handling a specific event. This occurs on Windows when handling resizes.
    ///
    /// `RepaintNow` creates a new frame synchronously, and should therefore
    /// only be used for extremely urgent repaints.
    RepaintNow(winit::window::WindowId),

    /// Queues a repaint for once the event loop handles its next redraw. Exists
    /// so that multiple input events can be handled in one frame. Does not
    /// cause any delay like `RepaintNow`.
    RepaintNext(winit::window::WindowId),

    RepaintAt(winit::window::WindowId, Instant),

    Exit,
}

trait WinitApp {
    /// The current frame number, as reported by egui.
    fn frame_nr(&self) -> u64;

    fn is_focused(&self, window_id: winit::window::WindowId) -> bool;

    fn integration(&self) -> Option<Arc<RwLock<EpiIntegration>>>;

    fn window(
        &self,
        window_id: winit::window::WindowId,
    ) -> Option<Arc<RwLock<winit::window::Window>>>;

    fn get_window_winit_id(&self, id: ViewportId) -> Option<winit::window::WindowId>;

    fn get_window_id(&self, id: &winit::window::WindowId) -> Option<ViewportId>;

    fn save_and_destroy(&mut self);

    fn run_ui_and_paint(&mut self, window_id: winit::window::WindowId) -> Vec<EventResult>;

    fn on_event(
        &mut self,
        event_loop: &EventLoopWindowTarget<UserEvent>,
        event: &winit::event::Event<'_, UserEvent>,
    ) -> Result<EventResult>;
}

fn create_event_loop_builder(
    native_options: &mut epi::NativeOptions,
) -> EventLoopBuilder<UserEvent> {
    let mut event_loop_builder = winit::event_loop::EventLoopBuilder::with_user_event();

    if let Some(hook) = std::mem::take(&mut native_options.event_loop_builder) {
        hook(&mut event_loop_builder);
    }

    event_loop_builder
}

/// Access a thread-local event loop.
///
/// We reuse the event-loop so we can support closing and opening an eframe window
/// multiple times. This is just a limitation of winit.
fn with_event_loop<R>(
    mut native_options: epi::NativeOptions,
    f: impl FnOnce(&mut EventLoop<UserEvent>, NativeOptions) -> R,
) -> R {
    use std::cell::RefCell;
    thread_local!(static EVENT_LOOP: RefCell<Option<EventLoop<UserEvent>>> = RefCell::new(None));

    EVENT_LOOP.with(|event_loop| {
        // Since we want to reference NativeOptions when creating the EventLoop we can't
        // do that as part of the lazy thread local storage initialization and so we instead
        // create the event loop lazily here
        let mut event_loop = event_loop.borrow_mut();
        let event_loop = event_loop
            .get_or_insert_with(|| create_event_loop_builder(&mut native_options).build());
        f(event_loop, native_options)
    })
}

#[cfg(not(target_os = "ios"))]
fn run_and_return(
    event_loop: &mut EventLoop<UserEvent>,
    mut winit_app: impl WinitApp,
) -> Result<()> {
    use winit::platform::run_return::EventLoopExtRunReturn as _;

    log::debug!("Entering the winit event loop (run_return)…");

    let mut windows_next_repaint_times = HashMap::default();

    let mut returned_result = Ok(());

    event_loop.run_return(|event, event_loop, control_flow| {
        WINIT_EVENT_LOOP.with(|row_event_loop| *row_event_loop.write() = event_loop);

        let events = match &event {
            winit::event::Event::LoopDestroyed => {
                // On Mac, Cmd-Q we get here and then `run_return` doesn't return (despite its name),
                // so we need to save state now:
                log::debug!("Received Event::LoopDestroyed - saving app state…");
                winit_app.save_and_destroy();
                *control_flow = ControlFlow::Exit;
                return;
            }

            // Platform-dependent event handlers to workaround a winit bug
            // See: https://github.com/rust-windowing/winit/issues/987
            // See: https://github.com/rust-windowing/winit/issues/1619
            // #[cfg(target_os = "windows")]
            // winit::event::Event::RedrawEventsCleared => {
            // windows_next_repaint_times.clear();
            // winit_app.run_ui_and_paint(None)
            // vec![EventResult::Wait]
            // }
            // #[cfg(not(target_os = "windows"))]
            winit::event::Event::RedrawRequested(window_id) => {
                windows_next_repaint_times.remove(window_id);
                winit_app.run_ui_and_paint(*window_id)
            }

            winit::event::Event::UserEvent(UserEvent::RequestRepaint {
                when,
                frame_nr,
                id: window_id,
            }) => {
                if winit_app.frame_nr() == *frame_nr {
                    log::trace!("UserEvent::RequestRepaint scheduling repaint at {when:?}");
                    if let Some(window_id) = winit_app.get_window_winit_id(*window_id) {
                        vec![EventResult::RepaintAt(window_id, *when)]
                    } else {
                        vec![EventResult::Wait]
                    }
                } else {
                    log::trace!("Got outdated UserEvent::RequestRepaint");
                    vec![EventResult::Wait] // old request - we've already repainted
                }
            }

            winit::event::Event::NewEvents(winit::event::StartCause::ResumeTimeReached {
                ..
            }) => {
                log::trace!("Woke up to check next_repaint_time");
                vec![EventResult::Wait]
            }

            winit::event::Event::WindowEvent { window_id, .. }
                if winit_app.window(*window_id).is_none() =>
            {
                // This can happen if we close a window, and then reopen a new one,
                // or if we have multiple windows open.
                vec![EventResult::RepaintNext(*window_id)]
            }

            event => match winit_app.on_event(event_loop, event) {
                Ok(event_result) => vec![event_result],
                Err(err) => {
                    log::error!("Exiting because of error: {err:?} on event {event:?}");
                    returned_result = Err(err);
                    vec![EventResult::Exit]
                }
            },
        };

        for event in events {
            match event {
                EventResult::Wait => {
                    control_flow.set_wait();
                }
                EventResult::RepaintNow(window_id) => {
                    log::trace!("Repaint caused by winit::Event: {:?}", event);
                    if cfg!(target_os = "windows") {
                        // Fix flickering on Windows, see https://github.com/emilk/egui/pull/2280
                        windows_next_repaint_times.remove(&window_id);

                        winit_app.run_ui_and_paint(window_id);
                    } else {
                        // Fix for https://github.com/emilk/egui/issues/2425
                        windows_next_repaint_times.insert(window_id, Instant::now());
                    }
                }
                EventResult::RepaintNext(window_id) => {
                    log::trace!("Repaint caused by winit::Event: {:?}", event);
                    windows_next_repaint_times.insert(window_id, Instant::now());
                }
                EventResult::RepaintAt(window_id, repaint_time) => {
                    windows_next_repaint_times.insert(
                        window_id,
                        windows_next_repaint_times
                            .get(&window_id)
                            .map_or(repaint_time, |last| (*last).min(repaint_time)),
                    );
                }
                EventResult::Exit => {
                    log::debug!("Asking to exit event loop…");
                    winit_app.save_and_destroy();
                    *control_flow = ControlFlow::Exit;
                    return;
                }
            }
        }

        let mut next_repaint_time = Option::<Instant>::None;
        for (window_id, repaint_time) in &windows_next_repaint_times.clone() {
            if *repaint_time <= Instant::now() {
                if let Some(window) = winit_app.window(*window_id) {
                    window.read().request_redraw();
                    windows_next_repaint_times.remove(window_id);
                    control_flow.set_poll();
                } else {
                    windows_next_repaint_times.remove(window_id);
                    control_flow.set_wait();
                }
            } else {
                next_repaint_time =
                    Some(next_repaint_time.map_or(*repaint_time, |last| last.min(*repaint_time)));
            }
        }

        if let Some(next_repaint_time) = next_repaint_time {
            let time_until_next = next_repaint_time.saturating_duration_since(Instant::now());
            if time_until_next < std::time::Duration::from_secs(10_000) {
                log::trace!("WaitUntil {time_until_next:?}");
            }
            control_flow.set_wait_until(next_repaint_time);
        };
    });

    log::debug!("eframe window closed");

    drop(winit_app);

    // On Windows this clears out events so that we can later create another window.
    // See https://github.com/emilk/egui/pull/1889 for details.
    //
    // Note that this approach may cause issues on macOS (emilk/egui#2768); therefore,
    // we only apply this approach on Windows to minimize the affect.
    #[cfg(target_os = "windows")]
    {
        event_loop.run_return(|_, _, control_flow| {
            control_flow.set_exit();
        });
    }

    returned_result
}

fn run_and_exit(event_loop: EventLoop<UserEvent>, mut winit_app: impl WinitApp + 'static) -> ! {
    log::debug!("Entering the winit event loop (run)…");

    let mut windows_next_repaint_times = HashMap::default();

    event_loop.run(move |event, event_loop, control_flow| {
        WINIT_EVENT_LOOP.with(|row_event_loop| *row_event_loop.write() = event_loop);

        let events = match event {
            winit::event::Event::LoopDestroyed => {
                log::debug!("Received Event::LoopDestroyed");
                vec![EventResult::Exit]
            }

            // Platform-dependent event handlers to workaround a winit bug
            // See: https://github.com/rust-windowing/winit/issues/987
            // See: https://github.com/rust-windowing/winit/issues/1619
            winit::event::Event::RedrawEventsCleared if cfg!(target_os = "windows") => {
                // windows_next_repaint_times.clear();
                // winit_app.run_ui_and_paint(None)
                vec![]
            }
            winit::event::Event::RedrawRequested(window_id) if !cfg!(target_os = "windows") => {
                windows_next_repaint_times.remove(&window_id);
                winit_app.run_ui_and_paint(window_id)
            }

            winit::event::Event::UserEvent(UserEvent::RequestRepaint {
                when,
                frame_nr,
                id: window_id,
            }) => {
                if winit_app.frame_nr() == frame_nr {
                    if let Some(window_id) = winit_app.get_window_winit_id(window_id) {
                        vec![EventResult::RepaintAt(window_id, when)]
                    } else {
                        vec![EventResult::Wait]
                    }
                } else {
                    vec![EventResult::Wait] // old request - we've already repainted
                }
            }

            winit::event::Event::NewEvents(winit::event::StartCause::ResumeTimeReached {
                ..
            }) => vec![EventResult::Wait], // We just woke up to check next_repaint_time

            event => match winit_app.on_event(event_loop, &event) {
                Ok(event_result) => vec![event_result],
                Err(err) => {
                    panic!("eframe encountered a fatal error: {err}");
                }
            },
        };

        for event in events {
            match event {
                EventResult::Wait => {}
                EventResult::RepaintNow(window_id) => {
                    if cfg!(target_os = "windows") {
                        // Fix flickering on Windows, see https://github.com/emilk/egui/pull/2280
                        windows_next_repaint_times.remove(&window_id);

                        winit_app.run_ui_and_paint(window_id);
                    } else {
                        // Fix for https://github.com/emilk/egui/issues/2425
                        windows_next_repaint_times.insert(window_id, Instant::now());
                    }
                }
                EventResult::RepaintNext(window_id) => {
                    windows_next_repaint_times.insert(window_id, Instant::now());
                }
                EventResult::RepaintAt(window_id, repaint_time) => {
                    windows_next_repaint_times.insert(
                        window_id,
                        windows_next_repaint_times
                            .get(&window_id)
                            .map_or(repaint_time, |last| (*last).min(repaint_time)),
                    );
                }
                EventResult::Exit => {
                    log::debug!("Quitting - saving app state…");
                    winit_app.save_and_destroy();
                    #[allow(clippy::exit)]
                    std::process::exit(0);
                }
            }
        }

        let mut next_repaint_time = Option::<Instant>::None;
        for (window_id, repaint_time) in &windows_next_repaint_times.clone() {
            if *repaint_time <= Instant::now() {
                if let Some(window) = winit_app.window(*window_id) {
                    log::trace!("request_redraw");
                    window.read().request_redraw();
                    windows_next_repaint_times.remove(window_id);
                }
                control_flow.set_poll();
            } else {
                next_repaint_time =
                    Some(next_repaint_time.map_or(*repaint_time, |last| last.min(*repaint_time)));
            }
        }

        if let Some(next_repaint_time) = next_repaint_time {
            let time_until_next = next_repaint_time.saturating_duration_since(Instant::now());
            if time_until_next < std::time::Duration::from_secs(10_000) {
                log::trace!("WaitUntil {time_until_next:?}");
            }

            // WaitUntil seems to not work on iOS
            #[cfg(target_os = "ios")]
            winit_app
                .get_window_winit_id(ViewportId::MAIN)
                .map(|window_id| {
                    winit_app
                        .window(window_id)
                        .map(|window| window.read().request_redraw())
                });

            control_flow.set_wait_until(next_repaint_time);
        };
    })
}

// ----------------------------------------------------------------------------
/// Run an egui app
#[cfg(feature = "glow")]
mod glow_integration {
    use std::sync::Arc;

    use egui::{epaint::ahash::HashMap, mutex::RwLock, NumExt as _, ViewportRender};
    use egui_winit::{
        changes_between_builders, create_winit_window_builder, process_viewport_commands,
        EventResponse,
    };
    use glutin::{
        display::GetGlDisplay,
        prelude::{GlDisplay, NotCurrentGlContextSurfaceAccessor, PossiblyCurrentGlContext},
        surface::GlSurface,
    };

    use super::*;

    // Note: that the current Glutin API design tightly couples the GL context with
    // the Window which means it's not practically possible to just destroy the
    // window and re-create a new window while continuing to use the same GL context.
    //
    // For now this means it's not possible to support Android as well as we can with
    // wgpu because we're basically forced to destroy and recreate _everything_ when
    // the application suspends and resumes.
    //
    // There is work in progress to improve the Glutin API so it has a separate Surface
    // API that would allow us to just destroy a Window/Surface when suspending, see:
    // https://github.com/rust-windowing/glutin/pull/1435
    //

    /// State that is initialized when the application is first starts running via
    /// a Resumed event. On Android this ensures that any graphics state is only
    /// initialized once the application has an associated `SurfaceView`.
    struct GlowWinitRunning {
        gl: Arc<glow::Context>,
        painter: Arc<RwLock<egui_glow::Painter>>,
        integration: Arc<RwLock<epi_integration::EpiIntegration>>,
        app: Arc<RwLock<Box<dyn epi::App>>>,
        // Conceptually this will be split out eventually so that the rest of the state
        // can be persistent.
        glutin_ctx: Arc<RwLock<GlutinWindowContext>>,
    }

    struct Window {
        builder: ViewportBuilder,
        gl_surface: Option<glutin::surface::Surface<glutin::surface::WindowSurface>>,
        window: Option<Arc<RwLock<winit::window::Window>>>,
        window_id: ViewportId,
        parent_id: ViewportId,
        render: Option<Arc<Box<ViewportRender>>>,
        pub egui_winit: Option<egui_winit::State>,
    }

    /// This struct will contain both persistent and temporary glutin state.
    ///
    /// Platform Quirks:
    /// * Microsoft Windows: requires that we create a window before opengl context.
    /// * Android: window and surface should be destroyed when we receive a suspend event. recreate on resume event.
    ///
    /// winit guarantees that we will get a Resumed event on startup on all platforms.
    /// * Before Resumed event: `gl_config`, `gl_context` can be created at any time. on windows, a window must be created to get `gl_context`.
    /// * Resumed: `gl_surface` will be created here. `window` will be re-created here for android.
    /// * Suspended: on android, we drop window + surface.  on other platforms, we don't get Suspended event.
    ///
    /// The setup is divided between the `new` fn and `on_resume` fn. we can just assume that `on_resume` is a continuation of
    /// `new` fn on all platforms. only on android, do we get multiple resumed events because app can be suspended.
    struct GlutinWindowContext {
        swap_interval: glutin::surface::SwapInterval,
        gl_config: glutin::config::Config,

        current_gl_context: Option<glutin::context::PossiblyCurrentContext>,
        not_current_gl_context: Option<glutin::context::NotCurrentContext>,

        windows: HashMap<ViewportId, Arc<RwLock<Window>>>,
        window_maps: HashMap<winit::window::WindowId, ViewportId>,
    }

    #[allow(unsafe_code)]
    unsafe impl Sync for GlutinWindowContext {}
    #[allow(unsafe_code)]
    unsafe impl Send for GlutinWindowContext {}

    impl GlutinWindowContext {
        /// There is a lot of complexity with opengl creation, so prefer extensive logging to get all the help we can to debug issues.
        ///
        #[allow(unsafe_code)]
        unsafe fn new(
            window_builder: ViewportBuilder,
            native_options: &epi::NativeOptions,
            event_loop: &EventLoopWindowTarget<UserEvent>,
        ) -> Result<Self> {
            use glutin::prelude::*;
            // convert native options to glutin options
            let hardware_acceleration = match native_options.hardware_acceleration {
                crate::HardwareAcceleration::Required => Some(true),
                crate::HardwareAcceleration::Preferred => None,
                crate::HardwareAcceleration::Off => Some(false),
            };
            let swap_interval = if native_options.vsync {
                glutin::surface::SwapInterval::Wait(std::num::NonZeroU32::new(1).unwrap())
            } else {
                glutin::surface::SwapInterval::DontWait
            };
            /*  opengl setup flow goes like this:
                1. we create a configuration for opengl "Display" / "Config" creation
                2. choose between special extensions like glx or egl or wgl and use them to create config/display
                3. opengl context configuration
                4. opengl context creation
            */
            // start building config for gl display
            let config_template_builder = glutin::config::ConfigTemplateBuilder::new()
                .prefer_hardware_accelerated(hardware_acceleration)
                .with_depth_size(native_options.depth_buffer)
                .with_stencil_size(native_options.stencil_buffer)
                .with_transparency(native_options.transparent);
            // we don't know if multi sampling option is set. so, check if its more than 0.
            let config_template_builder = if native_options.multisampling > 0 {
                config_template_builder.with_multisampling(
                    native_options
                        .multisampling
                        .try_into()
                        .expect("failed to fit multisamples option of native_options into u8"),
                )
            } else {
                config_template_builder
            };

            log::debug!(
                "trying to create glutin Display with config: {:?}",
                &config_template_builder
            );
            // create gl display. this may probably create a window too on most platforms. definitely on `MS windows`. never on android.
            let (window, gl_config) = glutin_winit::DisplayBuilder::new()
                // we might want to expose this option to users in the future. maybe using an env var or using native_options.
                .with_preference(glutin_winit::ApiPrefence::FallbackEgl) // https://github.com/emilk/egui/issues/2520#issuecomment-1367841150
                .with_window_builder(Some(create_winit_window_builder(&window_builder)))
                .build(
                    event_loop,
                    config_template_builder.clone(),
                    |mut config_iterator| {
                        let config = config_iterator.next().expect(
                            "failed to find a matching configuration for creating glutin config",
                        );
                        log::debug!(
                            "using the first config from config picker closure. config: {:?}",
                            &config
                        );
                        config
                    },
                )
                .map_err(|e| crate::Error::NoGlutinConfigs(config_template_builder.build(), e))?;

            let gl_display = gl_config.display();
            log::debug!(
                "successfully created GL Display with version: {} and supported features: {:?}",
                gl_display.version_string(),
                gl_display.supported_features()
            );
            let raw_window_handle = window.as_ref().map(|w| w.raw_window_handle());
            log::debug!(
                "creating gl context using raw window handle: {:?}",
                raw_window_handle
            );

            // create gl context. if core context cannot be created, try gl es context as fallback.
            let context_attributes =
                glutin::context::ContextAttributesBuilder::new().build(raw_window_handle);
            let fallback_context_attributes = glutin::context::ContextAttributesBuilder::new()
                .with_context_api(glutin::context::ContextApi::Gles(None))
                .build(raw_window_handle);
            let gl_context = match gl_config
                .display()
                .create_context(&gl_config, &context_attributes)
            {
                Ok(it) => it,
                Err(err) => {
                    log::warn!("failed to create context using default context attributes {context_attributes:?} due to error: {err}");
                    log::debug!("retrying with fallback context attributes: {fallback_context_attributes:?}");
                    gl_config
                        .display()
                        .create_context(&gl_config, &fallback_context_attributes)?
                }
            };
            let not_current_gl_context = Some(gl_context);

            let mut window_maps = HashMap::default();
            if let Some(window) = &window {
                window_maps.insert(window.id(), ViewportId::MAIN);
            }

            let mut windows = HashMap::default();
            windows.insert(
                ViewportId::MAIN,
                Arc::new(RwLock::new(Window {
                    builder: window_builder,
                    gl_surface: None,
                    window: window.map(|w| Arc::new(RwLock::new(w))),
                    window_id: ViewportId::MAIN,
                    egui_winit: None,
                    render: None,
                    parent_id: ViewportId::MAIN,
                })),
            );

            // the fun part with opengl gl is that we never know whether there is an error. the context creation might have failed, but
            // it could keep working until we try to make surface current or swap buffers or something else. future glutin improvements might
            // help us start from scratch again if we fail context creation and go back to preferEgl or try with different config etc..
            // https://github.com/emilk/egui/pull/2541#issuecomment-1370767582
            Ok(GlutinWindowContext {
                swap_interval,
                gl_config,
                current_gl_context: None,
                not_current_gl_context,
                windows,
                window_maps,
            })
        }

        /// This will be run after `new`. on android, it might be called multiple times over the course of the app's lifetime.
        /// roughly,
        /// 1. check if window already exists. otherwise, create one now.
        /// 2. create attributes for surface creation.
        /// 3. create surface.
        /// 4. make surface and context current.
        ///
        /// we presently assume that we will
        fn on_resume(&mut self, event_loop: &EventLoopWindowTarget<UserEvent>) -> Result<()> {
            let values = self
                .windows
                .values()
                .cloned()
                .collect::<Vec<Arc<RwLock<Window>>>>();
            for win in values {
                if win.read().gl_surface.is_some() {
                    continue;
                }
                self.init_window(&win, event_loop)?;
            }
            Ok(())
        }

        #[allow(unsafe_code)]
        pub(crate) fn init_window(
            &mut self,
            win: &Arc<RwLock<Window>>,
            event_loop: &EventLoopWindowTarget<UserEvent>,
        ) -> Result<()> {
            let mut win = win.write();
            // make sure we have a window or create one.
            let window = win.window.take().unwrap_or_else(|| {
                log::debug!("window doesn't exist yet. creating one now with finalize_window");
                Arc::new(RwLock::new(
                    glutin_winit::finalize_window(
                        event_loop,
                        create_winit_window_builder(&win.builder),
                        &self.gl_config,
                    )
                    .expect("failed to finalize glutin window"),
                ))
            });
            {
                let window = window.read();
                // surface attributes
                let (width, height): (u32, u32) = window.inner_size().into();
                let width = std::num::NonZeroU32::new(width.at_least(1)).unwrap();
                let height = std::num::NonZeroU32::new(height.at_least(1)).unwrap();
                let surface_attributes = glutin::surface::SurfaceAttributesBuilder::<
                    glutin::surface::WindowSurface,
                >::new()
                .build(window.raw_window_handle(), width, height);
                log::debug!(
                    "creating surface with attributes: {:?}",
                    &surface_attributes
                );
                // create surface
                let gl_surface = unsafe {
                    self.gl_config
                        .display()
                        .create_window_surface(&self.gl_config, &surface_attributes)?
                };
                log::debug!("surface created successfully: {gl_surface:?}.making context current");
                // make surface and context current.
                let not_current_gl_context =
                    if let Some(not_current_context) = self.not_current_gl_context.take() {
                        not_current_context
                    } else {
                        self.current_gl_context
                            .take()
                            .unwrap()
                            .make_not_current()
                            .unwrap()
                    };
                let current_gl_context = not_current_gl_context.make_current(&gl_surface)?;
                // try setting swap interval. but its not absolutely necessary, so don't panic on failure.
                log::debug!("made context current. setting swap interval for surface");
                if let Err(e) =
                    gl_surface.set_swap_interval(&current_gl_context, self.swap_interval)
                {
                    log::error!("failed to set swap interval due to error: {e:?}");
                }
                // we will reach this point only once in most platforms except android.
                // create window/surface/make context current once and just use them forever.

                let native_pixels_per_point = window.scale_factor() as f32;

                if win.egui_winit.is_none() {
                    let mut egui_winit = egui_winit::State::new(event_loop);
                    // egui_winit.set_max_texture_side(max_texture_side);
                    egui_winit.set_pixels_per_point(native_pixels_per_point);
                    win.egui_winit = Some(egui_winit);
                }

                win.gl_surface = Some(gl_surface);
                self.current_gl_context = Some(current_gl_context);
                self.window_maps.insert(window.id(), win.window_id);
            }
            win.window = Some(window);
            Ok(())
        }

        /// only applies for android. but we basically drop surface + window and make context not current
        fn on_suspend(&mut self) -> Result<()> {
            log::debug!("received suspend event. dropping window and surface");
            for window in self.windows.values() {
                let mut window = window.write();
                window.gl_surface.take();
                window.window.take();
            }
            if let Some(current) = self.current_gl_context.take() {
                log::debug!("context is current, so making it non-current");
                self.not_current_gl_context = Some(current.make_not_current()?);
            } else {
                log::debug!("context is already not current??? could be duplicate suspend event");
            }
            Ok(())
        }

        fn window(&self, viewport_id: ViewportId) -> Arc<RwLock<Window>> {
            self.windows
                .get(&viewport_id)
                .cloned()
                .expect("winit window doesn't exist")
        }

        fn resize(
            &mut self,
            viewport_id: ViewportId,
            physical_size: winit::dpi::PhysicalSize<u32>,
        ) {
            let width = std::num::NonZeroU32::new(physical_size.width.at_least(1)).unwrap();
            let height = std::num::NonZeroU32::new(physical_size.height.at_least(1)).unwrap();

            if let Some(window) = self.windows.get(&viewport_id) {
                let window = window.read();
                if let Some(gl_surface) = &window.gl_surface {
                    self.current_gl_context = Some(
                        self.current_gl_context
                            .take()
                            .unwrap()
                            .make_not_current()
                            .unwrap()
                            .make_current(gl_surface)
                            .unwrap(),
                    );
                    gl_surface.resize(
                        self.current_gl_context
                            .as_ref()
                            .expect("failed to get current context to resize surface"),
                        width,
                        height,
                    );
                }
            }
        }

        fn get_proc_address(&self, addr: &std::ffi::CStr) -> *const std::ffi::c_void {
            self.gl_config.display().get_proc_address(addr)
        }
    }

    struct GlowWinitApp {
        repaint_proxy: Arc<egui::mutex::Mutex<EventLoopProxy<UserEvent>>>,
        app_name: String,
        native_options: epi::NativeOptions,
        running: Arc<RwLock<Option<GlowWinitRunning>>>,

        // Note that since this `AppCreator` is FnOnce we are currently unable to support
        // re-initializing the `GlowWinitRunning` state on Android if the application
        // suspends and resumes.
        app_creator: Option<epi::AppCreator>,
        is_focused: Arc<RwLock<Option<ViewportId>>>,
    }

    impl GlowWinitApp {
        fn new(
            event_loop: &EventLoop<UserEvent>,
            app_name: &str,
            native_options: epi::NativeOptions,
            app_creator: epi::AppCreator,
        ) -> Self {
            Self {
                repaint_proxy: Arc::new(egui::mutex::Mutex::new(event_loop.create_proxy())),
                app_name: app_name.to_owned(),
                native_options,
                running: Arc::new(RwLock::new(None)),
                app_creator: Some(app_creator),
                is_focused: Arc::new(RwLock::new(Some(ViewportId::MAIN))),
            }
        }

        #[allow(unsafe_code)]
        fn create_glutin_windowed_context(
            event_loop: &EventLoopWindowTarget<UserEvent>,
            storage: Option<&dyn epi::Storage>,
            title: &str,
            native_options: &NativeOptions,
        ) -> Result<(GlutinWindowContext, glow::Context)> {
            crate::profile_function!();

            let window_settings = epi_integration::load_window_settings(storage);

            let winit_window_builder =
                epi_integration::window_builder(event_loop, title, native_options, window_settings);
            let mut glutin_window_context = unsafe {
                GlutinWindowContext::new(winit_window_builder, native_options, event_loop)?
            };
            glutin_window_context.on_resume(event_loop)?;

            if let Some(window) = &glutin_window_context.windows.get(&ViewportId::MAIN) {
                let window = window.read();
                if let Some(window) = &window.window {
                    epi_integration::apply_native_options_to_window(
                        &window.read(),
                        native_options,
                        window_settings,
                    );
                }
            }

            let gl = unsafe {
                glow::Context::from_loader_function(|s| {
                    let s = std::ffi::CString::new(s)
                        .expect("failed to construct C string from string for gl proc address");

                    glutin_window_context.get_proc_address(&s)
                })
            };

            Ok((glutin_window_context, gl))
        }

        fn init_run_state(&mut self, event_loop: &EventLoopWindowTarget<UserEvent>) -> Result<()> {
            let storage = epi_integration::create_storage(
                self.native_options
                    .app_id
                    .as_ref()
                    .unwrap_or(&self.app_name),
            );

            let (gl_window, gl) = Self::create_glutin_windowed_context(
                event_loop,
                storage.as_deref(),
                &self.app_name,
                &self.native_options,
            )?;
            let gl = Arc::new(gl);

            let painter =
                egui_glow::Painter::new(gl.clone(), "", self.native_options.shader_version)
                    .unwrap_or_else(|err| panic!("An OpenGL error occurred: {err}\n"));

            let system_theme = system_theme(
                &gl_window
                    .window(ViewportId::MAIN)
                    .read()
                    .window
                    .as_ref()
                    .unwrap()
                    .read(),
                &self.native_options,
            );
            let mut integration = epi_integration::EpiIntegration::new(
                &gl_window
                    .window(ViewportId::MAIN)
                    .read()
                    .window
                    .as_ref()
                    .unwrap()
                    .read(),
                system_theme,
                &self.app_name,
                &self.native_options,
                storage,
                IS_DESKTOP,
                Some(gl.clone()),
                #[cfg(feature = "wgpu")]
                None,
            );
            #[cfg(feature = "accesskit")]
            {
                let window = gl_window.windows.get(&ViewportId::MAIN).unwrap();
                let window = &mut *window.write();
                integration.init_accesskit(
                    window.egui_winit.as_mut().unwrap(),
                    &window.window.as_ref().unwrap().read(),
                    self.repaint_proxy.lock().clone(),
                );
            }
            let theme = system_theme.unwrap_or(self.native_options.default_theme);
            integration.egui_ctx.set_visuals(theme.egui_visuals());

            gl_window
                .window(ViewportId::MAIN)
                .read()
                .window
                .as_ref()
                .unwrap()
                .read()
                .set_ime_allowed(true);
            if self.native_options.mouse_passthrough {
                gl_window
                    .window(ViewportId::MAIN)
                    .read()
                    .window
                    .as_ref()
                    .unwrap()
                    .read()
                    .set_cursor_hittest(false)
                    .unwrap();
            }

            {
                let event_loop_proxy = self.repaint_proxy.clone();
                integration
                    .egui_ctx
                    .set_request_repaint_callback(move |info| {
                        log::trace!("request_repaint_callback: {info:?}");
                        let when = Instant::now() + info.after;
                        let frame_nr = info.current_frame_nr;
                        event_loop_proxy
                            .lock()
                            .send_event(UserEvent::RequestRepaint {
                                id: info.viewport_id,
                                when,
                                frame_nr,
                            })
                            .ok();
                    });
            }

            let app_creator = std::mem::take(&mut self.app_creator)
                .expect("Single-use AppCreator has unexpectedly already been taken");
            let mut app;
            {
                let window = gl_window.window(ViewportId::MAIN);
                let window = &mut *window.write();
                app = app_creator(&epi::CreationContext {
                    egui_ctx: integration.egui_ctx.clone(),
                    integration_info: integration.frame.info(),
                    storage: integration.frame.storage(),
                    gl: Some(gl.clone()),
                    #[cfg(feature = "wgpu")]
                    wgpu_render_state: None,
                    raw_display_handle: window.window.as_ref().unwrap().read().raw_display_handle(),
                    raw_window_handle: window.window.as_ref().unwrap().read().raw_window_handle(),
                });

                if app.warm_up_enabled() {
                    integration.warm_up(
                        app.as_mut(),
                        &window.window.as_ref().unwrap().read(),
                        window.egui_winit.as_mut().unwrap(),
                    );
                }
            }

            let glutin_ctx = Arc::new(RwLock::new(gl_window));

            let egui_ctx = integration.egui_ctx.clone();
            let glutin = glutin_ctx.clone();
            let _gl = gl.clone();
            let painter = Arc::new(RwLock::new(painter));
            let _painter = painter.clone();
            let time = integration.beginning;

            let focused = self.is_focused.clone();

            // Sync Rendering
            integration.egui_ctx.set_render_sync_callback(
                move |viewport_builder, viewport_id, parent_viewport_id, render| {
                    let has_window = glutin.read().windows.get(&viewport_id).is_some();
                    if !has_window{
                        glutin.write().windows.entry(viewport_id).or_insert(Arc::new(RwLock::new(Window{ builder: viewport_builder, gl_surface: None, window: None, window_id: viewport_id, parent_id: parent_viewport_id, render: None, egui_winit: None })));
                        let win = glutin.read().windows.get(&viewport_id).cloned().unwrap();
                        let event_loop;
                        #[allow(unsafe_code)]
                        unsafe{
                            event_loop = WINIT_EVENT_LOOP.with(|event_loop|event_loop.read().as_ref().unwrap());
                        }
                        glutin.write().init_window(&win, event_loop).expect("Cannot init window on egui::Context::create_viewport_sync");
                    }

                    'try_render: {
                        let window = glutin.read().windows.get(&viewport_id).cloned();
                        if let Some(window) = window {
                            let output;
                            {
                                let window = &mut *window.write();
                                if let Some(winit_state) = &mut window.egui_winit {
                                    if let Some(win) = window.window.clone() {
                                        let win = win.read();
                                        let mut input = winit_state.take_egui_input(&win);
                                        input.time = Some(time.elapsed().as_secs_f64());
                                        output = egui_ctx.run(
                                            input,
                                            viewport_id,
                                            parent_viewport_id,
                                            |ctx| {
                                                render(ctx);
                                            },
                                        );
                                        let glutin = &mut *glutin.write();

                                        let screen_size_in_pixels: [u32; 2] =
                                            win.inner_size().into();

                                        let clipped_primitives = egui_ctx.tessellate(output.shapes);

                                        glutin.current_gl_context = Some(
                                            glutin
                                                .current_gl_context
                                                .take()
                                                .unwrap()
                                                .make_not_current()
                                                .unwrap()
                                                .make_current(window.gl_surface.as_ref().unwrap())
                                                .unwrap(),
                                        );

                                        if !window
                                            .gl_surface
                                            .as_ref()
                                            .unwrap()
                                            .is_current(glutin.current_gl_context.as_ref().unwrap())
                                        {
                                            log::error!("egui::create_viewport_sync with title: `{}` is not created in main thread, try to use wgpu!", window.builder.title);
                                        }

                                        egui_glow::painter::clear(
                                            &_gl,
                                            screen_size_in_pixels,
                                            [0.0, 0.0, 0.0, 0.0],
                                        );

                                        _painter.write().paint_and_update_textures(
                                            screen_size_in_pixels,
                                            egui_ctx.pixels_per_point(),
                                            &clipped_primitives,
                                            &output.textures_delta,
                                        );
                                        crate::profile_scope!("swap_buffers");
                                        let _ = window
                                            .gl_surface
                                            .as_ref()
                                            .expect("failed to get surface to swap buffers")
                                            .swap_buffers(
                                                glutin.current_gl_context.as_ref().expect(
                                                    "failed to get current context to swap buffers",
                                                ),
                                            );
                                        winit_state.handle_platform_output(
                                            &win,
                                            &egui_ctx,
                                            output.platform_output,
                                        );
                                    } else {
                                        break 'try_render;
                                    }
                                } else {
                                    break 'try_render;
                                }
                            }
                            egui_winit::process_viewports_commands(
                                output.viewport_commands,
                                *focused.read(),
                                |id| {
                                    glutin
                                        .read()
                                        .windows
                                        .get(&id)
                                        .and_then(|w| w.read().window.clone())
                                },
                            );
                        }
                    }
                },
            );

            *self.running.write() = Some(GlowWinitRunning {
                glutin_ctx,
                gl,
                painter,
                integration: Arc::new(RwLock::new(integration)),
                app: Arc::new(RwLock::new(app)),
            });

            Ok(())
        }

        fn process_viewport_builders(
            glutin_ctx: &Arc<RwLock<GlutinWindowContext>>,
            mut viewports: Vec<(
                ViewportId,
                ViewportId,
                ViewportBuilder,
                Option<Arc<Box<ViewportRender>>>,
            )>,
        ) {
            let mut active_viewports_ids = vec![ViewportId::MAIN];

            viewports.retain_mut(|(id, _, builder, render)| {
                if let Some(w) = glutin_ctx.read().windows.get(id) {
                    let mut w = w.write();
                    let (commands, recreate) = changes_between_builders(builder, &mut w.builder);
                    if recreate {
                        w.window = None;
                        w.gl_surface = None;
                        w.render = render.clone();
                        w.builder = builder.clone();
                        w.parent_id = *id;
                    }
                    if let Some(w) = w.window.clone() {
                        process_viewport_commands(commands, *id, None, &w);
                    }
                    active_viewports_ids.push(*id);
                    false
                } else {
                    true
                }
            });

            for (id, parent, builder, render) in viewports {
                glutin_ctx.write().windows.insert(
                    id,
                    Arc::new(RwLock::new(Window {
                        builder,
                        gl_surface: None,
                        window: None,
                        window_id: id,
                        egui_winit: None,
                        render: render.clone(),
                        parent_id: parent,
                    })),
                );
                active_viewports_ids.push(id);
            }

            let mut gl_window = glutin_ctx.write();
            gl_window
                .windows
                .retain(|id, _| active_viewports_ids.contains(id));
            gl_window
                .window_maps
                .retain(|_, id| active_viewports_ids.contains(id));
        }
    }

    impl WinitApp for GlowWinitApp {
        fn frame_nr(&self) -> u64 {
            self.running
                .read()
                .as_ref()
                .map_or(0, |r| r.integration.read().egui_ctx.frame_nr())
        }

        fn is_focused(&self, window_id: winit::window::WindowId) -> bool {
            if let Some(is_focused) = self.is_focused.read().as_ref() {
                if let Some(running) = self.running.read().as_ref() {
                    if let Some(window_id) = running.glutin_ctx.read().window_maps.get(&window_id) {
                        return *is_focused == *window_id;
                    }
                }
            }
            false
        }

        fn integration(&self) -> Option<Arc<RwLock<EpiIntegration>>> {
            self.running.read().as_ref().map(|r| r.integration.clone())
        }

        fn window(
            &self,
            window_id: winit::window::WindowId,
        ) -> Option<Arc<RwLock<winit::window::Window>>> {
            self.running.read().as_ref().and_then(|r| {
                let glutin_ctx = r.glutin_ctx.read();
                if let Some(viewport_id) = glutin_ctx.window_maps.get(&window_id) {
                    if let Some(viewport) = glutin_ctx.windows.get(viewport_id) {
                        if let Some(window) = viewport.read().window.as_ref() {
                            return Some(window.clone());
                        }
                    }
                }
                None
            })
        }

        fn get_window_winit_id(&self, id: ViewportId) -> Option<winit::window::WindowId> {
            self.running.read().as_ref().and_then(|r| {
                if let Some(window) = r.glutin_ctx.read().windows.get(&id) {
                    return window.read().window.as_ref().map(|w| w.read().id());
                }
                None
            })
        }

        fn get_window_id(&self, id: &winit::window::WindowId) -> Option<ViewportId> {
            self.running
                .read()
                .as_ref()
                .and_then(|r| r.glutin_ctx.read().window_maps.get(id).copied())
        }

        fn save_and_destroy(&mut self) {
            if let Some(running) = self.running.write().take() {
                running.integration.write().save(
                    running.app.write().as_mut(),
                    running
                        .glutin_ctx
                        .read()
                        .window(ViewportId::MAIN)
                        .read()
                        .window
                        .clone(),
                );
                running.app.write().on_exit(Some(&running.gl));
                running.painter.write().destroy();
            }
        }

        fn run_ui_and_paint(&mut self, window_id: winit::window::WindowId) -> Vec<EventResult> {
            if self.running.read().is_none() {
                return vec![EventResult::Wait];
            }

            if let Some(viewport_id) = self.get_window_id(&window_id) {
                #[cfg(feature = "puffin")]
                puffin::GlobalProfiler::lock().new_frame();
                crate::profile_scope!("frame");

                let integration = self.running.read().as_ref().unwrap().integration.clone();
                let app = self.running.read().as_ref().unwrap().app.clone();
                let glutin_ctx = self.running.read().as_ref().unwrap().glutin_ctx.clone();
                let painter = self.running.read().as_ref().unwrap().painter.clone();

                // This will only happen if the viewport is sync
                // That means that the viewport cannot be rendered by itself and needs his parent to be rendered
                {
                    let win = glutin_ctx.read().windows.get(&viewport_id).unwrap().clone();
                    if win.read().render.is_none() && viewport_id != ViewportId::MAIN {
                        if let Some(win) = glutin_ctx.read().windows.get(&win.read().parent_id) {
                            if let Some(w) = win.read().window.as_ref() {
                                return vec![EventResult::RepaintNow(w.read().id())];
                            }
                        }
                        return vec![];
                    }
                }

                let mut window_map = HashMap::default();
                for (id, window) in &glutin_ctx.read().windows {
                    if let Some(win) = &window.read().window {
                        window_map.insert(*id, win.read().id());
                    }
                }

                let egui::FullOutput {
                    platform_output,
                    repaint_after,
                    textures_delta,
                    shapes,
                    viewports,
                    viewport_commands,
                };

                let control_flow;
                {
                    // let window = gl_window.window(window_index);
                    let win = glutin_ctx.read().windows.get(&viewport_id).cloned();
                    let win = win.unwrap();

                    let screen_size_in_pixels: [u32; 2] = win
                        .read()
                        .window
                        .as_ref()
                        .unwrap()
                        .read()
                        .inner_size()
                        .into();

                    {
                        let win = &mut *win.write();
                        egui::FullOutput {
                            platform_output,
                            repaint_after,
                            textures_delta,
                            shapes,
                            viewports,
                            viewport_commands,
                        } = integration.write().update(
                            app.write().as_mut(),
                            &win.window.as_ref().unwrap().read(),
                            win.egui_winit.as_mut().unwrap(),
                            &win.render.clone(),
                            win.window_id,
                            win.parent_id,
                        );

                        integration.write().handle_platform_output(
                            &win.window.as_ref().unwrap().read(),
                            platform_output,
                            win.egui_winit.as_mut().unwrap(),
                        );
                    }

                    let clipped_primitives = {
                        crate::profile_scope!("tessellate");
                        integration.read().egui_ctx.tessellate(shapes)
                    };
                    {
                        let mut gl_window = glutin_ctx.write();
                        gl_window.current_gl_context = Some(
                            gl_window
                                .current_gl_context
                                .take()
                                .unwrap()
                                .make_not_current()
                                .unwrap()
                                .make_current(win.read().gl_surface.as_ref().unwrap())
                                .unwrap(),
                        );
                    };

                    let gl = self.running.read().as_ref().unwrap().gl.clone();

                    egui_glow::painter::clear(
                        &gl,
                        screen_size_in_pixels,
                        app.read()
                            .clear_color(&integration.read().egui_ctx.style().visuals),
                    );

                    painter.write().paint_and_update_textures(
                        screen_size_in_pixels,
                        integration.read().egui_ctx.pixels_per_point(),
                        &clipped_primitives,
                        &textures_delta,
                    );

                    let mut integration = integration.write();
                    {
                        let screenshot_requested =
                            &mut integration.frame.output.screenshot_requested;

                        if *screenshot_requested {
                            *screenshot_requested = false;
                            let screenshot = painter.read().read_screen_rgba(screen_size_in_pixels);
                            integration.frame.screenshot.set(Some(screenshot));
                        }

                        integration.post_rendering(
                            app.write().as_mut(),
                            &win.read().window.as_ref().unwrap().read(),
                        );
                    }

                    {
                        crate::profile_scope!("swap_buffers");
                        let _ = win
                            .read()
                            .gl_surface
                            .as_ref()
                            .expect("failed to get surface to swap buffers")
                            .swap_buffers(
                                glutin_ctx
                                    .read()
                                    .current_gl_context
                                    .as_ref()
                                    .expect("failed to get current context to swap buffers"),
                            );
                    }

                    integration.post_present(&win.read().window.as_ref().unwrap().read());

                    #[cfg(feature = "__screenshot")]
                    // give it time to settle:
                    if integration.egui_ctx.frame_nr() == 2 {
                        if let Ok(path) = std::env::var("EFRAME_SCREENSHOT_TO") {
                            assert!(
                                path.ends_with(".png"),
                                "Expected EFRAME_SCREENSHOT_TO to end with '.png', got {path:?}"
                            );
                            let screenshot = painter.read().read_screen_rgba(screen_size_in_pixels);
                            image::save_buffer(
                                &path,
                                screenshot.as_raw(),
                                screenshot.width() as u32,
                                screenshot.height() as u32,
                                image::ColorType::Rgba8,
                            )
                            .unwrap_or_else(|err| {
                                panic!("Failed to save screenshot to {path:?}: {err}");
                            });
                            eprintln!("Screenshot saved to {path:?}.");
                            std::process::exit(0);
                        }
                    }

                    control_flow = if integration.should_close() {
                        vec![EventResult::Exit]
                    } else {
                        repaint_after
                            .into_iter()
                            .filter_map(|(id, time)| {
                                if time.is_zero() {
                                    window_map.get(&id).map(|id| EventResult::RepaintNext(*id))
                                } else if let Some(repaint_after_instant) =
                                    std::time::Instant::now().checked_add(time)
                                {
                                    // if repaint_after is something huge and can't be added to Instant,
                                    // we will use `ControlFlow::Wait` instead.
                                    // technically, this might lead to some weird corner cases where the user *WANTS*
                                    // winit to use `WaitUntil(MAX_INSTANT)` explicitly. they can roll their own
                                    // egui backend impl i guess.

                                    window_map.get(&id).map(|id| {
                                        EventResult::RepaintAt(*id, repaint_after_instant)
                                    })
                                } else {
                                    None
                                }
                            })
                            .collect::<Vec<EventResult>>()
                    };

                    integration
                        .maybe_autosave(app.write().as_mut(), win.read().window.clone().unwrap());

                    if win.read().window.as_ref().unwrap().read().is_minimized() == Some(true) {
                        // On Mac, a minimized Window uses up all CPU:
                        // https://github.com/emilk/egui/issues/325
                        crate::profile_scope!("bg_sleep");
                        std::thread::sleep(std::time::Duration::from_millis(10));
                    }
                }

                Self::process_viewport_builders(&glutin_ctx, viewports);

                egui_winit::process_viewports_commands(
                    viewport_commands,
                    *self.is_focused.read(),
                    |viewport_id| {
                        glutin_ctx
                            .read()
                            .windows
                            .get(&viewport_id)
                            .and_then(|w| w.read().window.clone())
                    },
                );

                control_flow
            } else {
                vec![EventResult::Wait]
            }
        }

        fn on_event(
            &mut self,
            event_loop: &EventLoopWindowTarget<UserEvent>,
            event: &winit::event::Event<'_, UserEvent>,
        ) -> Result<EventResult> {
            Ok(match event {
                winit::event::Event::Resumed => {
                    // first resume event.
                    // we can actually move this outside of event loop.
                    // and just run the on_resume fn of gl_window
                    if self.running.read().is_none() {
                        self.init_run_state(event_loop)?;
                    } else {
                        // not the first resume event. create whatever you need.
                        self.running
                            .write()
                            .as_mut()
                            .unwrap()
                            .glutin_ctx
                            .write()
                            .on_resume(event_loop)?;
                    }
                    EventResult::RepaintNow(
                        self.running
                            .read()
                            .as_ref()
                            .unwrap()
                            .glutin_ctx
                            .read()
                            .window(ViewportId::MAIN)
                            .read()
                            .window
                            .as_ref()
                            .unwrap()
                            .read()
                            .id(),
                    )
                }
                winit::event::Event::Suspended => {
                    self.running
                        .write()
                        .as_mut()
                        .unwrap()
                        .glutin_ctx
                        .write()
                        .on_suspend()?;

                    EventResult::Wait
                }

                winit::event::Event::MainEventsCleared => {
                    if let Some(running) = self.running.read().as_ref() {
                        let _ = running.glutin_ctx.write().on_resume(event_loop);
                    }
                    EventResult::Wait
                }

                winit::event::Event::WindowEvent { event, window_id } => {
                    if let Some(running) = self.running.write().as_mut() {
                        // On Windows, if a window is resized by the user, it should repaint synchronously, inside the
                        // event handler.
                        //
                        // If this is not done, the compositor will assume that the window does not want to redraw,
                        // and continue ahead.
                        //
                        // In eframe's case, that causes the window to rapidly flicker, as it struggles to deliver
                        // new frames to the compositor in time.
                        //
                        // The flickering is technically glutin or glow's fault, but we should be responding properly
                        // to resizes anyway, as doing so avoids dropping frames.
                        //
                        // See: https://github.com/emilk/egui/issues/903
                        let mut repaint_asap = false;

                        match &event {
                            winit::event::WindowEvent::Focused(new_focused) => {
                                *self.is_focused.write() = new_focused
                                    .then(|| {
                                        running
                                            .glutin_ctx
                                            .write()
                                            .window_maps
                                            .get(window_id)
                                            .copied()
                                    })
                                    .flatten();
                            }
                            winit::event::WindowEvent::Resized(physical_size) => {
                                repaint_asap = true;

                                // Resize with 0 width and height is used by winit to signal a minimize event on Windows.
                                // See: https://github.com/rust-windowing/winit/issues/208
                                // This solves an issue where the app would panic when minimizing on Windows.
                                let glutin_ctx = &mut *running.glutin_ctx.write();
                                if physical_size.width > 0 && physical_size.height > 0 {
                                    if let Some(id) = glutin_ctx.window_maps.get(window_id) {
                                        glutin_ctx.resize(*id, *physical_size);
                                    }
                                }
                            }
                            winit::event::WindowEvent::ScaleFactorChanged {
                                new_inner_size,
                                ..
                            } => {
                                let glutin_ctx = &mut *running.glutin_ctx.write();
                                repaint_asap = true;
                                if let Some(id) = glutin_ctx.window_maps.get(window_id) {
                                    glutin_ctx.resize(*id, **new_inner_size);
                                }
                            }
                            winit::event::WindowEvent::CloseRequested
                                if running
                                    .glutin_ctx
                                    .write()
                                    .windows
                                    .iter()
                                    .filter_map(|(_, window)| {
                                        if let Some(win) = window.read().window.as_ref() {
                                            let win = win.read();
                                            if win.id() == *window_id {
                                                Some(window.read().window_id)
                                            } else {
                                                None
                                            }
                                        } else {
                                            None
                                        }
                                    })
                                    .filter_map(|id| {
                                        if id == ViewportId::MAIN {
                                            Some(())
                                        } else {
                                            None
                                        }
                                    })
                                    .count()
                                    == 1
                                    && running.integration.read().should_close() =>
                            {
                                log::debug!("Received WindowEvent::CloseRequested");
                                return Ok(EventResult::Exit);
                            }
                            _ => {}
                        }

                        let event_response = 'res: {
                            let glutin_ctx = running.glutin_ctx.read();
                            if let Some(viewport_id) =
                                glutin_ctx.window_maps.get(window_id).copied()
                            {
                                if let Some(viewport) =
                                    glutin_ctx.windows.get(&viewport_id).cloned()
                                {
                                    let viewport = &mut *viewport.write();

                                    break 'res running.integration.write().on_event(
                                        running.app.write().as_mut(),
                                        event,
                                        viewport.egui_winit.as_mut().unwrap(),
                                        viewport.window_id,
                                    );
                                }
                            }

                            EventResponse {
                                consumed: false,
                                repaint: false,
                            }
                        };

                        if running.integration.read().should_close() {
                            EventResult::Exit
                        } else if event_response.repaint {
                            if repaint_asap {
                                EventResult::RepaintNow(*window_id)
                            } else {
                                EventResult::RepaintNext(*window_id)
                            }
                        } else {
                            EventResult::Wait
                        }
                    } else {
                        EventResult::Wait
                    }
                }
                #[cfg(feature = "accesskit")]
                winit::event::Event::UserEvent(UserEvent::AccessKitActionRequest(
                    accesskit_winit::ActionRequestEvent { request, window_id },
                )) => {
                    if let Some(running) = self.running.read().as_ref() {
                        let glutin_ctx = running.glutin_ctx.read();
                        if let Some(viewport_id) = glutin_ctx.window_maps.get(window_id).copied() {
                            if let Some(viewport) = glutin_ctx.windows.get(&viewport_id).cloned() {
                                let mut viewport = viewport.write();
                                viewport
                                    .egui_winit
                                    .as_mut()
                                    .unwrap()
                                    .on_accesskit_action_request(request.clone());
                            }
                        }
                        // As a form of user input, accessibility actions should
                        // lead to a repaint.
                        EventResult::RepaintNext(*window_id)
                    } else {
                        EventResult::Wait
                    }
                }
                _ => EventResult::Wait,
            })
        }
    }

    pub fn run_glow(
        app_name: &str,
        mut native_options: epi::NativeOptions,
        app_creator: epi::AppCreator,
    ) -> Result<()> {
        #[cfg(not(target_os = "ios"))]
        if native_options.run_and_return {
            with_event_loop(native_options, |event_loop, native_options| {
                let glow_eframe =
                    GlowWinitApp::new(event_loop, app_name, native_options, app_creator);
                run_and_return(event_loop, glow_eframe)
            })
        } else {
            let event_loop = create_event_loop_builder(&mut native_options).build();
            let glow_eframe = GlowWinitApp::new(&event_loop, app_name, native_options, app_creator);
            run_and_exit(event_loop, glow_eframe);
        }

        #[cfg(target_os = "ios")]
        {
            let event_loop = create_event_loop_builder(&mut native_options).build();
            let glow_eframe = GlowWinitApp::new(&event_loop, app_name, native_options, app_creator);
            run_and_exit(event_loop, glow_eframe);
        }
    }
}

#[cfg(feature = "glow")]
pub use glow_integration::run_glow;
// ----------------------------------------------------------------------------

#[cfg(feature = "wgpu")]
mod wgpu_integration {
    use std::sync::Arc;

    use egui::ViewportRender;
    use egui_winit::create_winit_window_builder;

    use super::*;

    #[derive(Clone)]
    pub struct Windows(
        Arc<
            RwLock<
                HashMap<
                    ViewportId,
                    (
                        Option<Arc<RwLock<winit::window::Window>>>,
                        Arc<RwLock<Option<egui_winit::State>>>,
                        Option<Arc<Box<ViewportRender>>>,
                        ViewportId,
                        ViewportBuilder,
                    ),
                >,
            >,
        >,
    );

    #[allow(unsafe_code)]
    unsafe impl Send for Windows {}
    #[allow(unsafe_code)]
    unsafe impl Sync for Windows {}

    impl std::ops::Deref for Windows {
        type Target = Arc<
            RwLock<
                HashMap<
                    ViewportId,
                    (
                        Option<Arc<RwLock<winit::window::Window>>>,
                        Arc<RwLock<Option<egui_winit::State>>>,
                        Option<Arc<Box<ViewportRender>>>,
                        ViewportId,
                        ViewportBuilder,
                    ),
                >,
            >,
        >;

        fn deref(&self) -> &Self::Target {
            &self.0
        }
    }

    /// State that is initialized when the application is first starts running via
    /// a Resumed event. On Android this ensures that any graphics state is only
    /// initialized once the application has an associated `SurfaceView`.
    struct WgpuWinitRunning {
        painter: Arc<RwLock<egui_wgpu::winit::Painter>>,
        integration: Arc<RwLock<epi_integration::EpiIntegration>>,
        app: Box<dyn epi::App>,
        windows: Windows,
        windows_id: Arc<RwLock<HashMap<winit::window::WindowId, ViewportId>>>,
    }

    struct WgpuWinitApp {
        repaint_proxy: Arc<std::sync::Mutex<EventLoopProxy<UserEvent>>>,
        app_name: String,
        native_options: epi::NativeOptions,
        app_creator: Option<epi::AppCreator>,
        running: Option<WgpuWinitRunning>,

        /// Window surface state that's initialized when the app starts running via a Resumed event
        /// and on Android will also be destroyed if the application is paused.
        is_focused: Arc<RwLock<Option<ViewportId>>>,
    }

    impl WgpuWinitApp {
        fn new(
            event_loop: &EventLoop<UserEvent>,
            app_name: &str,
            native_options: epi::NativeOptions,
            app_creator: epi::AppCreator,
        ) -> Self {
            #[cfg(feature = "__screenshot")]
            assert!(
                std::env::var("EFRAME_SCREENSHOT_TO").is_err(),
                "EFRAME_SCREENSHOT_TO not yet implemented for wgpu backend"
            );

            Self {
                repaint_proxy: Arc::new(std::sync::Mutex::new(event_loop.create_proxy())),
                app_name: app_name.to_owned(),
                native_options,
                running: None,
                app_creator: Some(app_creator),
                is_focused: Arc::new(RwLock::new(Some(ViewportId::MAIN))),
            }
        }

        fn create_window(
            event_loop: &EventLoopWindowTarget<UserEvent>,
            storage: Option<&dyn epi::Storage>,
            title: &str,
            native_options: &NativeOptions,
        ) -> std::result::Result<(winit::window::Window, ViewportBuilder), winit::error::OsError>
        {
            let window_settings = epi_integration::load_window_settings(storage);
            let window_builder =
                epi_integration::window_builder(event_loop, title, native_options, window_settings);
            let window = create_winit_window_builder(&window_builder).build(event_loop)?;
            epi_integration::apply_native_options_to_window(
                &window,
                native_options,
                window_settings,
            );
            Ok((window, window_builder))
        }

        fn build_windows(&mut self, event_loop: &EventLoopWindowTarget<UserEvent>) {
            let Some(running) = &mut self.running else {return};

            for (id, (window, state, _, _, builder)) in running.windows.write().iter_mut() {
                if window.is_some() {
                    continue;
                }

                Self::init_window(
                    *id,
                    builder,
                    &mut running.windows_id.write(),
                    &running.painter,
                    window,
                    state,
                    event_loop,
                );
            }
        }

        fn init_window(
            id: ViewportId,
            builder: &ViewportBuilder,
            windows_id: &mut HashMap<winit::window::WindowId, ViewportId>,
            painter: &Arc<RwLock<egui_wgpu::winit::Painter>>,
            window: &mut Option<Arc<RwLock<winit::window::Window>>>,
            state: &Arc<RwLock<Option<egui_winit::State>>>,
            event_loop: &EventLoopWindowTarget<UserEvent>,
        ) {
            if let Ok(new_window) = create_winit_window_builder(builder).build(event_loop) {
                windows_id.insert(new_window.id(), id);

                if let Err(err) =
                    pollster::block_on(painter.write().set_window(id, Some(&new_window)))
                {
                    log::error!("on set_window: viewport_id {id} {err}");
                }
                *window = Some(Arc::new(RwLock::new(new_window)));
                *state.write() = Some(egui_winit::State::new(event_loop));
            }
        }

        fn set_window(&mut self, id: ViewportId) -> std::result::Result<(), egui_wgpu::WgpuError> {
            if let Some(running) = &mut self.running {
                if let Some((Some(window), _, _, _, _)) = running.windows.read().get(&id) {
                    return pollster::block_on(
                        running.painter.write().set_window(id, Some(&window.read())),
                    );
                }
            }
            Ok(())
        }

        #[allow(unsafe_code)]
        #[cfg(target_os = "android")]
        fn drop_window(&mut self) -> std::result::Result<(), egui_wgpu::WgpuError> {
            if let Some(running) = &mut self.running {
                running.windows.write().remove(&ViewportId::MAIN);
                pollster::block_on(running.painter.write().set_window(ViewportId::MAIN, None))?;
            }
            Ok(())
        }

        fn init_run_state(
            &mut self,
            event_loop: &EventLoopWindowTarget<UserEvent>,
            storage: Option<Box<dyn epi::Storage>>,
            window: winit::window::Window,
            builder: ViewportBuilder,
        ) -> std::result::Result<(), egui_wgpu::WgpuError> {
            #[allow(unsafe_code, unused_mut, unused_unsafe)]
            let mut painter = egui_wgpu::winit::Painter::new(
                self.native_options.wgpu_options.clone(),
                self.native_options.multisampling.max(1) as _,
                egui_wgpu::depth_format_from_bits(
                    self.native_options.depth_buffer,
                    self.native_options.stencil_buffer,
                ),
                self.native_options.transparent,
            );
            pollster::block_on(painter.set_window(ViewportId::MAIN, Some(&window)))?;

            let wgpu_render_state = painter.render_state();

            let system_theme = system_theme(&window, &self.native_options);
            let mut integration = epi_integration::EpiIntegration::new(
                &window,
                system_theme,
                &self.app_name,
                &self.native_options,
                storage,
                IS_DESKTOP,
                #[cfg(feature = "glow")]
                None,
                wgpu_render_state.clone(),
            );

            let mut state = egui_winit::State::new(event_loop);
            #[cfg(feature = "accesskit")]
            {
                integration.init_accesskit(
                    &mut state,
                    &window,
                    self.repaint_proxy.lock().unwrap().clone(),
                );
            }
            let theme = system_theme.unwrap_or(self.native_options.default_theme);
            integration.egui_ctx.set_visuals(theme.egui_visuals());

            window.set_ime_allowed(true);

            {
                let event_loop_proxy = self.repaint_proxy.clone();

                integration
                    .egui_ctx
                    .set_request_repaint_callback(move |info| {
                        log::trace!("request_repaint_callback: {info:?}");
                        let when = Instant::now() + info.after;
                        let frame_nr = info.current_frame_nr;

                        event_loop_proxy
                            .lock()
                            .unwrap()
                            .send_event(UserEvent::RequestRepaint {
                                when,
                                frame_nr,
                                id: info.viewport_id,
                            })
                            .ok();
                    });
            }

            let app_creator = std::mem::take(&mut self.app_creator)
                .expect("Single-use AppCreator has unexpectedly already been taken");
            let mut app = app_creator(&epi::CreationContext {
                egui_ctx: integration.egui_ctx.clone(),
                integration_info: integration.frame.info(),
                storage: integration.frame.storage(),
                #[cfg(feature = "glow")]
                gl: None,
                wgpu_render_state,
                raw_display_handle: window.raw_display_handle(),
                raw_window_handle: window.raw_window_handle(),
            });

            if app.warm_up_enabled() {
                integration.warm_up(app.as_mut(), &window, &mut state);
            }

            let mut windows_id = HashMap::default();
            windows_id.insert(window.id(), ViewportId::MAIN);
            let windows_id = Arc::new(RwLock::new(windows_id));

            let windows = Windows(Arc::new(RwLock::new(HashMap::default())));
            windows.write().insert(
                ViewportId::MAIN,
                (
                    Some(Arc::new(RwLock::new(window))),
                    Arc::new(RwLock::new(Some(state))),
                    None,
                    ViewportId::MAIN,
                    builder,
                ),
            );

            let _windows = windows.clone();
            let egui_ctx = integration.egui_ctx.clone();
            let focused = self.is_focused.clone();
            let time = integration.beginning;
            let painter = Arc::new(RwLock::new(painter));
            let _painter = painter.clone();
            let _windows_id = windows_id.clone();

            integration.egui_ctx.set_render_sync_callback(
                move |viewport_builder, viewport_id, parent_viewport_id, render| {
                    if _windows.read().get(&viewport_id).is_none(){
                        let mut _windows = _windows.write();
                        let (window, state, _, _, _) = _windows.entry(viewport_id).or_insert((None, Arc::new(RwLock::new(None)), None, viewport_id, viewport_builder.clone()));

                        let event_loop;

                        #[allow(unsafe_code)]
                        unsafe{
                            event_loop = WINIT_EVENT_LOOP.with(|event_loop|event_loop.read().as_ref().unwrap());
                        }
                        Self::init_window(viewport_id, &viewport_builder, &mut _windows_id.write(), &_painter, window, state, event_loop);
                    }
                    'try_render: {
                        let window = _windows.read().get(&viewport_id).cloned();
                        if let Some(window) = window {
                            let output;
                            {
                                if let Some(winit_state) = &mut *window.1.write() {
                                    if let Some(win) = window.0.clone() {
                                        let win = win.read();
                                        let mut input = winit_state.take_egui_input(&win);
                                        input.time = Some(time.elapsed().as_secs_f64());
                                        output = egui_ctx.run(
                                            input,
                                            viewport_id,
                                            parent_viewport_id,
                                            |ctx| {
                                                render(ctx);
                                            },
                                        );

                                        if let Err(err) = pollster::block_on(
                                            _painter.write().set_window(viewport_id, Some(&win)),
                                        ){
                                            log::error!("when rendering viewport_id: {viewport_id}, set_window Error {err}");
                                        }

                                        let clipped_primitives = egui_ctx.tessellate(output.shapes);
                                        _painter.write().paint_and_update_textures(
                                            viewport_id,
                                            egui_ctx.pixels_per_point(),
                                            [0.0, 0.0, 0.0, 0.0],
                                            &clipped_primitives,
                                            &output.textures_delta,
                                            false,
                                        );

                                        winit_state.handle_platform_output(
                                            &win,
                                            &egui_ctx,
                                            output.platform_output,
                                        );
                                    } else {
                                        break 'try_render;
                                    }
                                } else {
                                    break 'try_render;
                                }
                            }

                            let mut viewports = output.viewports;
                            let mut active_viewports_ids = vec![ViewportId::MAIN];

                            viewports.retain_mut(|(id, parent, _builder, render)| {
                                if let Some(w) = _windows.write().get_mut(id) {
                                    w.2 = render.clone();
                                    w.3 = *parent;
                                    active_viewports_ids.push(*id);
                                    false
                                } else {
                                    true
                                }
                            });

                            for (id, parent, builder, render) in viewports {
                                _windows.write().insert(
                                    id,
                                    (None, Arc::new(RwLock::new(None)), render, parent, builder),
                                );
                                active_viewports_ids.push(id);
                            }

                            egui_winit::process_viewports_commands(
                                output.viewport_commands,
                                *focused.read(),
                                |id| _windows.read().get(&id).and_then(|w| w.0.clone()),
                            );
                        }
                    }
                },
            );

            self.running = Some(WgpuWinitRunning {
                painter,
                integration: Arc::new(RwLock::new(integration)),
                app,
                windows,
                windows_id,
            });

            Ok(())
        }
    }

    impl WinitApp for WgpuWinitApp {
        fn frame_nr(&self) -> u64 {
            self.running
                .as_ref()
                .map_or(0, |r| r.integration.read().egui_ctx.frame_nr())
        }

        fn is_focused(&self, window_id: winit::window::WindowId) -> bool {
            if let Some(focus) = *self.is_focused.read() {
                self.get_window_id(&window_id).map_or(false, |i| i == focus)
            } else {
                false
            }
        }

        fn integration(&self) -> Option<Arc<RwLock<EpiIntegration>>> {
            self.running.as_ref().map(|r| r.integration.clone())
        }

        fn window(
            &self,
            window_id: winit::window::WindowId,
        ) -> Option<Arc<RwLock<winit::window::Window>>> {
            self.running
                .as_ref()
                .and_then(|r| {
                    r.windows_id
                        .read()
                        .get(&window_id)
                        .and_then(|id| r.windows.read().get(id).map(|w| w.0.clone()))
                })
                .flatten()
        }

        fn get_window_winit_id(&self, id: ViewportId) -> Option<winit::window::WindowId> {
            self.running.as_ref().and_then(|r| {
                r.windows
                    .read()
                    .get(&id)
                    .and_then(|w| w.0.as_ref().map(|w| w.read().id()))
            })
        }

        fn save_and_destroy(&mut self) {
            if let Some(mut running) = self.running.take() {
                if let Some((window, _, _, _, _)) = running.windows.read().get(&ViewportId::MAIN) {
                    running
                        .integration
                        .write()
                        .save(running.app.as_mut(), window.clone());
                }

                #[cfg(feature = "glow")]
                running.app.on_exit(None);

                #[cfg(not(feature = "glow"))]
                running.app.on_exit();

                running.painter.write().destroy();
            }
        }

        fn run_ui_and_paint(&mut self, window_id: winit::window::WindowId) -> Vec<EventResult> {
            if let Some(running) = &mut self.running {
                #[cfg(feature = "puffin")]
                puffin::GlobalProfiler::lock().new_frame();
                crate::profile_scope!("frame");

                let WgpuWinitRunning {
                    app,
                    integration,
                    painter,
                    windows,
                    windows_id,
                } = running;

                let egui::FullOutput {
                    platform_output,
                    repaint_after,
                    textures_delta,
                    shapes,
                    mut viewports,
                    viewport_commands,
                };
                {
                    let Some((viewport_id, (Some(window), state, render, parent_viewport_id, _))) = windows_id.read().get(&window_id).and_then(|id|(windows.read().get(id).map(|w|(*id, w.clone())))) else{return vec![]};
                    // This is used to not render a viewport if is sync
                    if viewport_id != ViewportId::MAIN && render.is_none() {
                        if let Some(window) = running.windows.read().get(&parent_viewport_id) {
                            if let Some(w) = window.0.as_ref() {
                                return vec![EventResult::RepaintNow(w.read().id())];
                            }
                        }
                        return vec![];
                    }

                    let _ = pollster::block_on(
                        painter
                            .write()
                            .set_window(viewport_id, Some(&window.read())),
                    );

                    egui::FullOutput {
                        platform_output,
                        repaint_after,
                        textures_delta,
                        shapes,
                        viewports,
                        viewport_commands,
                    } = integration.write().update(
                        app.as_mut(),
                        &window.read(),
                        state.write().as_mut().unwrap(),
                        &render.clone(),
                        viewport_id,
                        parent_viewport_id,
                    );

                    integration.write().handle_platform_output(
                        &window.read(),
                        platform_output,
                        state.write().as_mut().unwrap(),
                    );

                    let clipped_primitives = {
                        crate::profile_scope!("tessellate");
                        integration.read().egui_ctx.tessellate(shapes)
                    };

                    let integration = &mut *integration.write();
                    let screenshot_requested = &mut integration.frame.output.screenshot_requested;

                    let screenshot = painter.write().paint_and_update_textures(
                        viewport_id,
                        integration.egui_ctx.pixels_per_point(),
                        app.clear_color(&integration.egui_ctx.style().visuals),
                        &clipped_primitives,
                        &textures_delta,
                        *screenshot_requested,
                    );
                    *screenshot_requested = false;
                    integration.frame.screenshot.set(screenshot);

                    integration.post_rendering(app.as_mut(), &window.read());
                    integration.post_present(&window.read());
                }

                let mut active_viewports_ids = vec![ViewportId::MAIN];

                viewports.retain_mut(|(id, parent, _builder, render)| {
                    if let Some(w) = windows.write().get_mut(id) {
                        w.2 = render.clone();
                        w.3 = *parent;
                        active_viewports_ids.push(*id);
                        false
                    } else {
                        true
                    }
                });

                for (id, parent, builder, render) in viewports {
                    windows.write().insert(
                        id,
                        (None, Arc::new(RwLock::new(None)), render, parent, builder),
                    );
                    active_viewports_ids.push(id);
                }

                egui_winit::process_viewports_commands(
                    viewport_commands,
                    *self.is_focused.read(),
                    |viewport_id| windows.read().get(&viewport_id).and_then(|w| w.0.clone()),
                );

                windows
                    .write()
                    .retain(|id, _| active_viewports_ids.contains(id));
                windows_id
                    .write()
                    .retain(|_, id| active_viewports_ids.contains(id));
                painter.write().clean_surfaces(&active_viewports_ids);

                let mut control_flow = vec![EventResult::Wait];
                for repaint_after in repaint_after {
                    control_flow.push(if integration.read().should_close() {
                        EventResult::Exit
                    } else if repaint_after.1.is_zero() {
                        if let Some((Some(window), _, _, _, _)) =
                            windows.read().get(&repaint_after.0)
                        {
                            EventResult::RepaintNext(window.read().id())
                        } else {
                            EventResult::Wait
                        }
                    } else if let Some(repaint_after_instant) =
                        std::time::Instant::now().checked_add(repaint_after.1)
                    {
                        // if repaint_after is something huge and can't be added to Instant,
                        // we will use `ControlFlow::Wait` instead.
                        // technically, this might lead to some weird corner cases where the user *WANTS*
                        // winit to use `WaitUntil(MAX_INSTANT)` explicitly. they can roll their own
                        // egui backend impl i guess.
                        if let Some((Some(window), _, _, _, _)) =
                            windows.read().get(&repaint_after.0)
                        {
                            EventResult::RepaintAt(window.read().id(), repaint_after_instant)
                        } else {
                            EventResult::Wait
                        }
                    } else {
                        EventResult::Wait
                    });
                }

                let Some((_, (Some(window), _, _, _, _))) = windows_id.read().get(&window_id).and_then(|id|(windows.read().get(id).map(|w|(*id, w.clone())))) else{return vec![]};
                integration
                    .write()
                    .maybe_autosave(app.as_mut(), window.clone());

                if window.read().is_minimized() == Some(true) {
                    // On Mac, a minimized Window uses up all CPU:
                    // https://github.com/emilk/egui/issues/325
                    crate::profile_scope!("bg_sleep");
                    std::thread::sleep(std::time::Duration::from_millis(10));
                }

                control_flow
            } else {
                vec![EventResult::Wait]
            }
        }

        fn on_event(
            &mut self,
            event_loop: &EventLoopWindowTarget<UserEvent>,
            event: &winit::event::Event<'_, UserEvent>,
        ) -> Result<EventResult> {
            self.build_windows(event_loop);
            Ok(match event {
                winit::event::Event::Resumed => {
                    if let Some(running) = &self.running {
                        if running.windows.read().get(&ViewportId::MAIN).is_none() {
                            let _ = Self::create_window(
                                event_loop,
                                running.integration.read().frame.storage(),
                                &self.app_name,
                                &self.native_options,
                            )?;
                            self.set_window(ViewportId::MAIN)?;
                        }
                    } else {
                        let storage = epi_integration::create_storage(
                            self.native_options
                                .app_id
                                .as_ref()
                                .unwrap_or(&self.app_name),
                        );
                        let (window, builder) = Self::create_window(
                            event_loop,
                            storage.as_deref(),
                            &self.app_name,
                            &self.native_options,
                        )?;
                        self.init_run_state(event_loop, storage, window, builder)?;
                    }
                    EventResult::RepaintNow(
                        self.running
                            .as_ref()
                            .unwrap()
                            .windows
                            .read()
                            .get(&ViewportId::MAIN)
                            .unwrap()
                            .0
                            .as_ref()
                            .unwrap()
                            .read()
                            .id(),
                    )
                }
                winit::event::Event::Suspended => {
                    #[cfg(target_os = "android")]
                    self.drop_window()?;
                    EventResult::Wait
                }

                winit::event::Event::WindowEvent { event, window_id } => {
                    let viewport_id = self.get_window_id(window_id);
                    if let Some(running) = &mut self.running {
                        // On Windows, if a window is resized by the user, it should repaint synchronously, inside the
                        // event handler.
                        //
                        // If this is not done, the compositor will assume that the window does not want to redraw,
                        // and continue ahead.
                        //
                        // In eframe's case, that causes the window to rapidly flicker, as it struggles to deliver
                        // new frames to the compositor in time.
                        //
                        // The flickering is technically glutin or glow's fault, but we should be responding properly
                        // to resizes anyway, as doing so avoids dropping frames.
                        //
                        // See: https://github.com/emilk/egui/issues/903
                        let mut repaint_asap = false;

                        match &event {
                            winit::event::WindowEvent::Focused(new_focused) => {
                                *self.is_focused.write() =
                                    new_focused.then(|| viewport_id).flatten();
                            }
                            winit::event::WindowEvent::Resized(physical_size) => {
                                repaint_asap = true;

                                // Resize with 0 width and height is used by winit to signal a minimize event on Windows.
                                // See: https://github.com/rust-windowing/winit/issues/208
                                // This solves an issue where the app would panic when minimizing on Windows.
                                if let Some(viewport_id) =
                                    running.windows_id.read().get(window_id).copied()
                                {
                                    if physical_size.width > 0 && physical_size.height > 0 {
                                        running.painter.write().on_window_resized(
                                            viewport_id,
                                            physical_size.width,
                                            physical_size.height,
                                        );
                                    }
                                }
                            }
                            winit::event::WindowEvent::ScaleFactorChanged {
                                new_inner_size,
                                ..
                            } => {
                                if let Some(viewport_id) =
                                    running.windows_id.read().get(window_id).copied()
                                {
                                    repaint_asap = true;
                                    running.painter.write().on_window_resized(
                                        viewport_id,
                                        new_inner_size.width,
                                        new_inner_size.height,
                                    );
                                }
                            }
                            winit::event::WindowEvent::CloseRequested
                                if running.integration.read().should_close() =>
                            {
                                log::debug!("Received WindowEvent::CloseRequested");
                                return Ok(EventResult::Exit);
                            }
                            _ => {}
                        };

                        let event_response = if let Some((id, (_, state, _, _, _))) =
                            running.windows_id.read().get(window_id).and_then(|id| {
                                running.windows.read().get(id).map(|w| (*id, w.clone()))
                            }) {
                            if let Some(state) = &mut *state.write() {
                                Some(running.integration.write().on_event(
                                    running.app.as_mut(),
                                    event,
                                    state,
                                    id,
                                ))
                            } else {
                                None
                            }
                        } else {
                            None
                        };

                        if running.integration.read().should_close() {
                            EventResult::Exit
                        } else if let Some(event_response) = event_response {
                            if event_response.repaint {
                                if repaint_asap {
                                    EventResult::RepaintNow(*window_id)
                                } else {
                                    EventResult::RepaintNext(*window_id)
                                }
                            } else {
                                EventResult::Wait
                            }
                        } else {
                            EventResult::Wait
                        }
                    } else {
                        EventResult::Wait
                    }
                }
                #[cfg(feature = "accesskit")]
                winit::event::Event::UserEvent(UserEvent::AccessKitActionRequest(
                    accesskit_winit::ActionRequestEvent { request, window_id },
                )) => {
                    if let Some(running) = &mut self.running {
                        if let Some((_, state, _, _, _)) = running
                            .windows_id
                            .read()
                            .get(window_id)
                            .and_then(|id| running.windows.read().get(id).cloned())
                        {
                            if let Some(state) = &mut *state.write() {
                                state.on_accesskit_action_request(request.clone());
                            }
                        }
                        // As a form of user input, accessibility actions should
                        // lead to a repaint.
                        EventResult::RepaintNext(*window_id)
                    } else {
                        EventResult::Wait
                    }
                }
                _ => EventResult::Wait,
            })
        }

        fn get_window_id(&self, id: &winit::window::WindowId) -> Option<ViewportId> {
            self.running
                .as_ref()
                .and_then(|r| r.windows_id.read().get(id).copied())
        }
    }

    pub fn run_wgpu(
        app_name: &str,
        mut native_options: epi::NativeOptions,
        app_creator: epi::AppCreator,
    ) -> Result<()> {
        #[cfg(not(target_os = "ios"))]
        if native_options.run_and_return {
            with_event_loop(native_options, |event_loop, native_options| {
                let wgpu_eframe =
                    WgpuWinitApp::new(event_loop, app_name, native_options, app_creator);
                run_and_return(event_loop, wgpu_eframe)
            })
        } else {
            let event_loop = create_event_loop_builder(&mut native_options).build();
            let wgpu_eframe = WgpuWinitApp::new(&event_loop, app_name, native_options, app_creator);
            run_and_exit(event_loop, wgpu_eframe);
        }

        #[cfg(target_os = "ios")]
        {
            let event_loop = create_event_loop_builder(&mut native_options).build();
            let wgpu_eframe = WgpuWinitApp::new(&event_loop, app_name, native_options, app_creator);
            run_and_exit(event_loop, wgpu_eframe);
        }
    }
}

#[cfg(feature = "wgpu")]
pub use wgpu_integration::run_wgpu;

// ----------------------------------------------------------------------------

fn system_theme(window: &winit::window::Window, options: &NativeOptions) -> Option<crate::Theme> {
    if options.follow_system_theme {
        window
            .theme()
            .map(super::epi_integration::theme_from_winit_theme)
    } else {
        None
    }
}<|MERGE_RESOLUTION|>--- conflicted
+++ resolved
@@ -19,7 +19,6 @@
 
 // ----------------------------------------------------------------------------
 
-<<<<<<< HEAD
 pub const IS_DESKTOP: bool = cfg!(any(
     target_os = "windows",
     target_os = "linux",
@@ -37,18 +36,15 @@
 
 // ----------------------------------------------------------------------------
 
-=======
 /// The custom even `eframe` uses with the [`winit`] event loop.
->>>>>>> 72adf3bd
 #[derive(Debug)]
 pub enum UserEvent {
     /// A repaint is requested.
     RequestRepaint {
-<<<<<<< HEAD
+        /// What to repaint.
         id: ViewportId,
-=======
+
         /// When to repaint.
->>>>>>> 72adf3bd
         when: Instant,
 
         /// What the frame number was when the repaint was _requested_.
