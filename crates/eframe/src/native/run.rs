//! Note that this file contains two similar paths - one for [`glow`], one for [`wgpu`].
//! When making changes to one you often also want to apply it to the other.

use std::{sync::Arc, time::Instant};

use egui::{epaint::ahash::HashMap, mutex::RwLock, ViewportBuilder, ViewportId};
use raw_window_handle::{HasRawDisplayHandle as _, HasRawWindowHandle as _};
use winit::event_loop::{
    ControlFlow, EventLoop, EventLoopBuilder, EventLoopProxy, EventLoopWindowTarget,
};

#[cfg(feature = "accesskit")]
use egui_winit::accesskit_winit;
use egui_winit::winit;

use crate::{epi, Result};

use super::epi_integration::{self, EpiIntegration};

// ----------------------------------------------------------------------------

pub const IS_DESKTOP: bool = cfg!(any(
    target_os = "windows",
    target_os = "linux",
    target_os = "macos",
    target_os = "freebsd",
    target_os = "openbsd"
));

// ----------------------------------------------------------------------------

#[derive(Debug)]
pub enum UserEvent {
    RequestRepaint {
        id: ViewportId,
        when: Instant,

        /// What the frame number was when the repaint was _requested_.
        frame_nr: u64,
    },

    #[cfg(feature = "accesskit")]
    AccessKitActionRequest(accesskit_winit::ActionRequestEvent),
}

#[cfg(feature = "accesskit")]
impl From<accesskit_winit::ActionRequestEvent> for UserEvent {
    fn from(inner: accesskit_winit::ActionRequestEvent) -> Self {
        Self::AccessKitActionRequest(inner)
    }
}

// ----------------------------------------------------------------------------

pub use epi::NativeOptions;

#[derive(Debug)]
enum EventResult {
    Wait,

    /// Causes a synchronous repaint inside the event handler. This should only
    /// be used in special situations if the window must be repainted while
    /// handling a specific event. This occurs on Windows when handling resizes.
    ///
    /// `RepaintNow` creates a new frame synchronously, and should therefore
    /// only be used for extremely urgent repaints.
    RepaintNow(winit::window::WindowId),

    /// Queues a repaint for once the event loop handles its next redraw. Exists
    /// so that multiple input events can be handled in one frame. Does not
    /// cause any delay like `RepaintNow`.
    RepaintNext(winit::window::WindowId),

    RepaintAt(winit::window::WindowId, Instant),

    Exit,
}

trait WinitApp {
    /// The current frame number, as reported by egui.
    fn frame_nr(&self) -> u64;

    fn is_focused(&self, window_id: winit::window::WindowId) -> bool;

    fn integration(&self) -> Option<Arc<RwLock<EpiIntegration>>>;

    fn window(
        &self,
        window_id: winit::window::WindowId,
    ) -> Option<Arc<RwLock<winit::window::Window>>>;

    fn get_window_winit_id(&self, id: ViewportId) -> Option<winit::window::WindowId>;

    fn get_window_id(&self, id: &winit::window::WindowId) -> Option<ViewportId>;

    fn save_and_destroy(&mut self);

    fn run_ui_and_paint(&mut self, window_id: winit::window::WindowId) -> Vec<EventResult>;

    fn on_event(
        &mut self,
        event_loop: &EventLoopWindowTarget<UserEvent>,
        event: &winit::event::Event<'_, UserEvent>,
    ) -> Result<EventResult>;
}

fn create_event_loop_builder(
    native_options: &mut epi::NativeOptions,
) -> EventLoopBuilder<UserEvent> {
    let mut event_loop_builder = winit::event_loop::EventLoopBuilder::with_user_event();

    if let Some(hook) = std::mem::take(&mut native_options.event_loop_builder) {
        hook(&mut event_loop_builder);
    }

    event_loop_builder
}

/// Access a thread-local event loop.
///
/// We reuse the event-loop so we can support closing and opening an eframe window
/// multiple times. This is just a limitation of winit.
fn with_event_loop<R>(
    mut native_options: epi::NativeOptions,
    f: impl FnOnce(&mut EventLoop<UserEvent>, NativeOptions) -> R,
) -> R {
    use std::cell::RefCell;
    thread_local!(static EVENT_LOOP: RefCell<Option<EventLoop<UserEvent>>> = RefCell::new(None));

    EVENT_LOOP.with(|event_loop| {
        // Since we want to reference NativeOptions when creating the EventLoop we can't
        // do that as part of the lazy thread local storage initialization and so we instead
        // create the event loop lazily here
        let mut event_loop = event_loop.borrow_mut();
        let event_loop = event_loop
            .get_or_insert_with(|| create_event_loop_builder(&mut native_options).build());
        f(event_loop, native_options)
    })
}

#[cfg(not(target_os = "ios"))]
fn run_and_return(
    event_loop: &mut EventLoop<UserEvent>,
    mut winit_app: impl WinitApp,
) -> Result<()> {
    use winit::platform::run_return::EventLoopExtRunReturn as _;

    log::debug!("Entering the winit event loop (run_return)…");

    println!("Run and return");

    let mut windows_next_repaint_times = HashMap::default();

    let mut returned_result = Ok(());

    event_loop.run_return(|event, event_loop, control_flow| {
        let events = match &event {
            winit::event::Event::LoopDestroyed => {
                // On Mac, Cmd-Q we get here and then `run_return` doesn't return (despite its name),
                // so we need to save state now:
                log::debug!("Received Event::LoopDestroyed - saving app state…");
                winit_app.save_and_destroy();
                *control_flow = ControlFlow::Exit;
                return;
            }

            // Platform-dependent event handlers to workaround a winit bug
            // See: https://github.com/rust-windowing/winit/issues/987
            // See: https://github.com/rust-windowing/winit/issues/1619
            #[cfg(target_os = "windows")]
            winit::event::Event::RedrawEventsCleared => {
                // windows_next_repaint_times.clear();
                // winit_app.run_ui_and_paint(None)
                vec![EventResult::Wait]
            }
            #[cfg(not(target_os = "windows"))]
            winit::event::Event::RedrawRequested(window_id) => {
                windows_next_repaint_times.remove(window_id);
                winit_app.run_ui_and_paint(*window_id)
            }

            winit::event::Event::UserEvent(UserEvent::RequestRepaint {
                when,
                frame_nr,
                id: window_id,
            }) => {
                if winit_app.frame_nr() == *frame_nr {
                    log::trace!("UserEvent::RequestRepaint scheduling repaint at {when:?}");
                    if let Some(window_id) = winit_app.get_window_winit_id(*window_id) {
                        vec![EventResult::RepaintAt(window_id, *when)]
                    } else {
                        vec![EventResult::Wait]
                    }
                } else {
                    log::trace!("Got outdated UserEvent::RequestRepaint");
                    vec![EventResult::Wait] // old request - we've already repainted
                }
            }

            winit::event::Event::NewEvents(winit::event::StartCause::ResumeTimeReached {
                ..
            }) => {
                log::trace!("Woke up to check next_repaint_time");
                vec![EventResult::Wait]
            }

            winit::event::Event::WindowEvent { window_id, .. }
                if winit_app.window(*window_id).is_none() =>
            {
                // This can happen if we close a window, and then reopen a new one,
                // or if we have multiple windows open.
                vec![EventResult::RepaintNext(*window_id)]
            }

            event => match winit_app.on_event(event_loop, event) {
                Ok(event_result) => vec![event_result],
                Err(err) => {
                    log::error!("Exiting because of error: {err:?} on event {event:?}");
                    returned_result = Err(err);
                    vec![EventResult::Exit]
                }
            },
        };

        for event in events {
            match event {
                EventResult::Wait => {
                    control_flow.set_wait();
                }
                EventResult::RepaintNow(window_id) => {
                    log::trace!("Repaint caused by winit::Event: {:?}", event);
                    if cfg!(target_os = "windows") {
                        // Fix flickering on Windows, see https://github.com/emilk/egui/pull/2280
                        windows_next_repaint_times.remove(&window_id);

                        winit_app.run_ui_and_paint(window_id);
                    } else {
                        // Fix for https://github.com/emilk/egui/issues/2425
                        windows_next_repaint_times.insert(window_id, Instant::now());
                    }
                }
                EventResult::RepaintNext(window_id) => {
                    log::trace!("Repaint caused by winit::Event: {:?}", event);
                    windows_next_repaint_times.insert(window_id, Instant::now());
                }
                EventResult::RepaintAt(window_id, repaint_time) => {
                    windows_next_repaint_times.insert(
                        window_id,
                        windows_next_repaint_times
                            .get(&window_id)
                            .map_or(repaint_time, |last| (*last).min(repaint_time)),
                    );
                }
                EventResult::Exit => {
                    log::debug!("Asking to exit event loop…");
                    winit_app.save_and_destroy();
                    *control_flow = ControlFlow::Exit;
                    return;
                }
            }
        }

        let mut next_repaint_time = Option::<Instant>::None;
        for (window_id, repaint_time) in &windows_next_repaint_times.clone() {
            if *repaint_time <= Instant::now() {
                if let Some(window) = winit_app.window(*window_id) {
                    window.read().request_redraw();
                    windows_next_repaint_times.remove(window_id);
                    control_flow.set_poll();
                } else {
                    windows_next_repaint_times.remove(window_id);
                    control_flow.set_wait();
                }
            } else {
                next_repaint_time =
                    Some(next_repaint_time.map_or(*repaint_time, |last| last.min(*repaint_time)));
            }
        }

        if let Some(next_repaint_time) = next_repaint_time {
            let time_until_next = next_repaint_time.saturating_duration_since(Instant::now());
            if time_until_next < std::time::Duration::from_secs(10_000) {
                log::trace!("WaitUntil {time_until_next:?}");
            }
            control_flow.set_wait_until(next_repaint_time);
        };
    });

    log::debug!("eframe window closed");

    drop(winit_app);

    // On Windows this clears out events so that we can later create another window.
    // See https://github.com/emilk/egui/pull/1889 for details.
    //
    // Note that this approach may cause issues on macOS (emilk/egui#2768); therefore,
    // we only apply this approach on Windows to minimize the affect.
    #[cfg(target_os = "windows")]
    {
        event_loop.run_return(|_, _, control_flow| {
            control_flow.set_exit();
        });
    }

    returned_result
}

fn run_and_exit(event_loop: EventLoop<UserEvent>, mut winit_app: impl WinitApp + 'static) -> ! {
    log::debug!("Entering the winit event loop (run)…");

    let mut windows_next_repaint_times = HashMap::default();

    println!("Run and exit");

    event_loop.run(move |event, event_loop, control_flow| {
        let events = match event {
            winit::event::Event::LoopDestroyed => {
                log::debug!("Received Event::LoopDestroyed");
                vec![EventResult::Exit]
            }

            // Platform-dependent event handlers to workaround a winit bug
            // See: https://github.com/rust-windowing/winit/issues/987
            // See: https://github.com/rust-windowing/winit/issues/1619
            winit::event::Event::RedrawEventsCleared if cfg!(target_os = "windows") => {
                // windows_next_repaint_times.clear();
                // winit_app.run_ui_and_paint(None)
                vec![]
            }
            winit::event::Event::RedrawRequested(window_id) if !cfg!(target_os = "windows") => {
                windows_next_repaint_times.remove(&window_id);
                winit_app.run_ui_and_paint(window_id)
            }

            winit::event::Event::UserEvent(UserEvent::RequestRepaint {
                when,
                frame_nr,
                id: window_id,
            }) => {
                if winit_app.frame_nr() == frame_nr {
                    if let Some(window_id) = winit_app.get_window_winit_id(window_id) {
                        vec![EventResult::RepaintAt(window_id, when)]
                    } else {
                        vec![EventResult::Wait]
                    }
                } else {
                    vec![EventResult::Wait] // old request - we've already repainted
                }
            }

            winit::event::Event::NewEvents(winit::event::StartCause::ResumeTimeReached {
                ..
            }) => vec![EventResult::Wait], // We just woke up to check next_repaint_time

            event => match winit_app.on_event(event_loop, &event) {
                Ok(event_result) => vec![event_result],
                Err(err) => {
                    panic!("eframe encountered a fatal error: {err}");
                }
            },
        };

        for event in events {
            match event {
                EventResult::Wait => {}
                EventResult::RepaintNow(window_id) => {
                    if cfg!(target_os = "windows") {
                        // Fix flickering on Windows, see https://github.com/emilk/egui/pull/2280
                        windows_next_repaint_times.remove(&window_id);

                        winit_app.run_ui_and_paint(window_id);
                    } else {
                        // Fix for https://github.com/emilk/egui/issues/2425
                        windows_next_repaint_times.insert(window_id, Instant::now());
                    }
                }
                EventResult::RepaintNext(window_id) => {
                    windows_next_repaint_times.insert(window_id, Instant::now());
                }
                EventResult::RepaintAt(window_id, repaint_time) => {
                    windows_next_repaint_times.insert(
                        window_id,
                        windows_next_repaint_times
                            .get(&window_id)
                            .map_or(repaint_time, |last| (*last).min(repaint_time)),
                    );
                }
                EventResult::Exit => {
                    log::debug!("Quitting - saving app state…");
                    winit_app.save_and_destroy();
                    #[allow(clippy::exit)]
                    std::process::exit(0);
                }
            }
        }

        let mut next_repaint_time = Option::<Instant>::None;
        for (window_id, repaint_time) in &windows_next_repaint_times.clone() {
            if *repaint_time <= Instant::now() {
                if let Some(window) = winit_app.window(*window_id) {
                    log::trace!("request_redraw");
                    window.read().request_redraw();
                    windows_next_repaint_times.remove(window_id);
                }
                control_flow.set_poll();
            } else {
                next_repaint_time =
                    Some(next_repaint_time.map_or(*repaint_time, |last| last.min(*repaint_time)));
            }
        }

        if let Some(next_repaint_time) = next_repaint_time {
            let time_until_next = next_repaint_time.saturating_duration_since(Instant::now());
            if time_until_next < std::time::Duration::from_secs(10_000) {
                log::trace!("WaitUntil {time_until_next:?}");
            }
<<<<<<< HEAD
            control_flow.set_wait_until(next_repaint_time);
=======
            next_repaint_time = extremely_far_future();
            ControlFlow::Poll
        } else {
            // WaitUntil seems to not work on iOS
            #[cfg(target_os = "ios")]
            if let Some(window) = winit_app.window() {
                window.request_redraw();
            }
            ControlFlow::WaitUntil(next_repaint_time)
>>>>>>> ec506c0a
        };
    })
}

// ----------------------------------------------------------------------------
/// Run an egui app
#[cfg(feature = "glow")]
mod glow_integration {
    use std::sync::Arc;

    use egui::{epaint::ahash::HashMap, mutex::RwLock, NumExt as _, ViewportRender};
    use egui_winit::{
        changes_between_builders, create_winit_window_builder, process_viewport_commands,
        EventResponse,
    };
    use glutin::{
        display::GetGlDisplay,
        prelude::{GlDisplay, NotCurrentGlContextSurfaceAccessor, PossiblyCurrentGlContext},
        surface::GlSurface,
    };

    use super::*;

    // Note: that the current Glutin API design tightly couples the GL context with
    // the Window which means it's not practically possible to just destroy the
    // window and re-create a new window while continuing to use the same GL context.
    //
    // For now this means it's not possible to support Android as well as we can with
    // wgpu because we're basically forced to destroy and recreate _everything_ when
    // the application suspends and resumes.
    //
    // There is work in progress to improve the Glutin API so it has a separate Surface
    // API that would allow us to just destroy a Window/Surface when suspending, see:
    // https://github.com/rust-windowing/glutin/pull/1435
    //

    /// State that is initialized when the application is first starts running via
    /// a Resumed event. On Android this ensures that any graphics state is only
    /// initialized once the application has an associated `SurfaceView`.
    struct GlowWinitRunning {
        gl: Arc<glow::Context>,
        painter: Arc<RwLock<egui_glow::Painter>>,
        integration: Arc<RwLock<epi_integration::EpiIntegration>>,
        app: Arc<RwLock<Box<dyn epi::App>>>,
        // Conceptually this will be split out eventually so that the rest of the state
        // can be persistent.
        glutin_ctx: Arc<RwLock<GlutinWindowContext>>,
    }

    struct Window {
        builder: ViewportBuilder,
        gl_surface: Option<glutin::surface::Surface<glutin::surface::WindowSurface>>,
        window: Option<Arc<RwLock<winit::window::Window>>>,
        window_id: ViewportId,
        parent_id: ViewportId,
        render: Option<Arc<Box<ViewportRender>>>,
        pub egui_winit: Option<egui_winit::State>,
    }

    /// This struct will contain both persistent and temporary glutin state.
    ///
    /// Platform Quirks:
    /// * Microsoft Windows: requires that we create a window before opengl context.
    /// * Android: window and surface should be destroyed when we receive a suspend event. recreate on resume event.
    ///
    /// winit guarantees that we will get a Resumed event on startup on all platforms.
    /// * Before Resumed event: `gl_config`, `gl_context` can be created at any time. on windows, a window must be created to get `gl_context`.
    /// * Resumed: `gl_surface` will be created here. `window` will be re-created here for android.
    /// * Suspended: on android, we drop window + surface.  on other platforms, we don't get Suspended event.
    ///
    /// The setup is divided between the `new` fn and `on_resume` fn. we can just assume that `on_resume` is a continuation of
    /// `new` fn on all platforms. only on android, do we get multiple resumed events because app can be suspended.
    struct GlutinWindowContext {
        swap_interval: glutin::surface::SwapInterval,
        gl_config: glutin::config::Config,

        current_gl_context: Option<glutin::context::PossiblyCurrentContext>,
        not_current_gl_context: Option<glutin::context::NotCurrentContext>,

        windows: HashMap<ViewportId, Arc<RwLock<Window>>>,
        window_maps: HashMap<winit::window::WindowId, ViewportId>,
    }

    #[allow(unsafe_code)]
    unsafe impl Sync for GlutinWindowContext {}
    #[allow(unsafe_code)]
    unsafe impl Send for GlutinWindowContext {}

    impl GlutinWindowContext {
        /// There is a lot of complexity with opengl creation, so prefer extensive logging to get all the help we can to debug issues.
        ///
        #[allow(unsafe_code)]
        unsafe fn new(
            window_builder: ViewportBuilder,
            native_options: &epi::NativeOptions,
            event_loop: &EventLoopWindowTarget<UserEvent>,
        ) -> Result<Self> {
            use glutin::prelude::*;
            // convert native options to glutin options
            let hardware_acceleration = match native_options.hardware_acceleration {
                crate::HardwareAcceleration::Required => Some(true),
                crate::HardwareAcceleration::Preferred => None,
                crate::HardwareAcceleration::Off => Some(false),
            };
            let swap_interval = if native_options.vsync {
                glutin::surface::SwapInterval::Wait(std::num::NonZeroU32::new(1).unwrap())
            } else {
                glutin::surface::SwapInterval::DontWait
            };
            /*  opengl setup flow goes like this:
                1. we create a configuration for opengl "Display" / "Config" creation
                2. choose between special extensions like glx or egl or wgl and use them to create config/display
                3. opengl context configuration
                4. opengl context creation
            */
            // start building config for gl display
            let config_template_builder = glutin::config::ConfigTemplateBuilder::new()
                .prefer_hardware_accelerated(hardware_acceleration)
                .with_depth_size(native_options.depth_buffer)
                .with_stencil_size(native_options.stencil_buffer)
                .with_transparency(native_options.transparent);
            // we don't know if multi sampling option is set. so, check if its more than 0.
            let config_template_builder = if native_options.multisampling > 0 {
                config_template_builder.with_multisampling(
                    native_options
                        .multisampling
                        .try_into()
                        .expect("failed to fit multisamples option of native_options into u8"),
                )
            } else {
                config_template_builder
            };

            log::debug!(
                "trying to create glutin Display with config: {:?}",
                &config_template_builder
            );
            // create gl display. this may probably create a window too on most platforms. definitely on `MS windows`. never on android.
            let (window, gl_config) = glutin_winit::DisplayBuilder::new()
                // we might want to expose this option to users in the future. maybe using an env var or using native_options.
                .with_preference(glutin_winit::ApiPrefence::FallbackEgl) // https://github.com/emilk/egui/issues/2520#issuecomment-1367841150
                .with_window_builder(Some(create_winit_window_builder(&window_builder)))
                .build(
                    event_loop,
                    config_template_builder.clone(),
                    |mut config_iterator| {
                        let config = config_iterator.next().expect(
                            "failed to find a matching configuration for creating glutin config",
                        );
                        log::debug!(
                            "using the first config from config picker closure. config: {:?}",
                            &config
                        );
                        config
                    },
                )
                .map_err(|e| crate::Error::NoGlutinConfigs(config_template_builder.build(), e))?;

            let gl_display = gl_config.display();
            log::debug!(
                "successfully created GL Display with version: {} and supported features: {:?}",
                gl_display.version_string(),
                gl_display.supported_features()
            );
            let raw_window_handle = window.as_ref().map(|w| w.raw_window_handle());
            log::debug!(
                "creating gl context using raw window handle: {:?}",
                raw_window_handle
            );

            // create gl context. if core context cannot be created, try gl es context as fallback.
            let context_attributes =
                glutin::context::ContextAttributesBuilder::new().build(raw_window_handle);
            let fallback_context_attributes = glutin::context::ContextAttributesBuilder::new()
                .with_context_api(glutin::context::ContextApi::Gles(None))
                .build(raw_window_handle);
            let gl_context = match gl_config
                .display()
                .create_context(&gl_config, &context_attributes)
            {
                Ok(it) => it,
                Err(err) => {
                    log::warn!("failed to create context using default context attributes {context_attributes:?} due to error: {err}");
                    log::debug!("retrying with fallback context attributes: {fallback_context_attributes:?}");
                    gl_config
                        .display()
                        .create_context(&gl_config, &fallback_context_attributes)?
                }
            };
            let not_current_gl_context = Some(gl_context);

            let mut window_maps = HashMap::default();
            if let Some(window) = &window {
                window_maps.insert(window.id(), ViewportId::MAIN);
            }

            let mut windows = HashMap::default();
            windows.insert(
                ViewportId::MAIN,
                Arc::new(RwLock::new(Window {
                    builder: window_builder,
                    gl_surface: None,
                    window: window.map(|w| Arc::new(RwLock::new(w))),
                    window_id: ViewportId::MAIN,
                    egui_winit: None,
                    render: None,
                    parent_id: ViewportId::MAIN,
                })),
            );

            // the fun part with opengl gl is that we never know whether there is an error. the context creation might have failed, but
            // it could keep working until we try to make surface current or swap buffers or something else. future glutin improvements might
            // help us start from scratch again if we fail context creation and go back to preferEgl or try with different config etc..
            // https://github.com/emilk/egui/pull/2541#issuecomment-1370767582
            Ok(GlutinWindowContext {
                swap_interval,
                gl_config,
                current_gl_context: None,
                not_current_gl_context,
                windows,
                window_maps,
            })
        }

        /// This will be run after `new`. on android, it might be called multiple times over the course of the app's lifetime.
        /// roughly,
        /// 1. check if window already exists. otherwise, create one now.
        /// 2. create attributes for surface creation.
        /// 3. create surface.
        /// 4. make surface and context current.
        ///
        /// we presently assume that we will
        #[allow(unsafe_code)]
        fn on_resume(&mut self, event_loop: &EventLoopWindowTarget<UserEvent>) -> Result<()> {
            for win in self.windows.values_mut() {
                let mut win = win.write();
                if win.gl_surface.is_some() {
                    continue;
                }
                log::debug!("running on_resume fn.");
                // make sure we have a window or create one.
                let window = win.window.take().unwrap_or_else(|| {
                    log::debug!("window doesn't exist yet. creating one now with finalize_window");
                    Arc::new(RwLock::new(
                        glutin_winit::finalize_window(
                            event_loop,
                            create_winit_window_builder(&win.builder),
                            &self.gl_config,
                        )
                        .expect("failed to finalize glutin window"),
                    ))
                });
                {
                    let window = window.read();
                    // surface attributes
                    let (width, height): (u32, u32) = window.inner_size().into();
                    let width = std::num::NonZeroU32::new(width.at_least(1)).unwrap();
                    let height = std::num::NonZeroU32::new(height.at_least(1)).unwrap();
                    let surface_attributes = glutin::surface::SurfaceAttributesBuilder::<
                        glutin::surface::WindowSurface,
                    >::new()
                    .build(window.raw_window_handle(), width, height);
                    log::debug!(
                        "creating surface with attributes: {:?}",
                        &surface_attributes
                    );
                    // create surface
                    let gl_surface = unsafe {
                        self.gl_config
                            .display()
                            .create_window_surface(&self.gl_config, &surface_attributes)?
                    };
                    log::debug!(
                        "surface created successfully: {gl_surface:?}.making context current"
                    );
                    // make surface and context current.
                    let not_current_gl_context =
                        if let Some(not_current_context) = self.not_current_gl_context.take() {
                            not_current_context
                        } else {
                            self.current_gl_context
                                .take()
                                .unwrap()
                                .make_not_current()
                                .unwrap()
                        };
                    let current_gl_context = not_current_gl_context.make_current(&gl_surface)?;
                    // try setting swap interval. but its not absolutely necessary, so don't panic on failure.
                    log::debug!("made context current. setting swap interval for surface");
                    if let Err(e) =
                        gl_surface.set_swap_interval(&current_gl_context, self.swap_interval)
                    {
                        log::error!("failed to set swap interval due to error: {e:?}");
                    }
                    // we will reach this point only once in most platforms except android.
                    // create window/surface/make context current once and just use them forever.

                    let native_pixels_per_point = window.scale_factor() as f32;

                    if win.egui_winit.is_none() {
                        let mut egui_winit = egui_winit::State::new(event_loop);
                        // egui_winit.set_max_texture_side(max_texture_side);
                        egui_winit.set_pixels_per_point(native_pixels_per_point);
                        win.egui_winit = Some(egui_winit);
                    }

                    win.gl_surface = Some(gl_surface);
                    self.current_gl_context = Some(current_gl_context);
                    self.window_maps.insert(window.id(), win.window_id);
                    window.request_redraw();
                }
                win.window = Some(window);
            }
            Ok(())
        }

        /// only applies for android. but we basically drop surface + window and make context not current
        fn on_suspend(&mut self) -> Result<()> {
            log::debug!("received suspend event. dropping window and surface");
            for window in self.windows.values() {
                let mut window = window.write();
                window.gl_surface.take();
                window.window.take();
            }
            if let Some(current) = self.current_gl_context.take() {
                log::debug!("context is current, so making it non-current");
                self.not_current_gl_context = Some(current.make_not_current()?);
            } else {
                log::debug!("context is already not current??? could be duplicate suspend event");
            }
            Ok(())
        }

        fn window(&self, viewport_id: ViewportId) -> Arc<RwLock<Window>> {
            self.windows
                .get(&viewport_id)
                .cloned()
                .expect("winit window doesn't exist")
        }

        fn resize(
            &mut self,
            viewport_id: ViewportId,
            physical_size: winit::dpi::PhysicalSize<u32>,
        ) {
            let width = std::num::NonZeroU32::new(physical_size.width.at_least(1)).unwrap();
            let height = std::num::NonZeroU32::new(physical_size.height.at_least(1)).unwrap();

            if let Some(window) = self.windows.get(&viewport_id) {
                let window = window.read();
                if let Some(gl_surface) = &window.gl_surface {
                    self.current_gl_context = Some(
                        self.current_gl_context
                            .take()
                            .unwrap()
                            .make_not_current()
                            .unwrap()
                            .make_current(gl_surface)
                            .unwrap(),
                    );
                    gl_surface.resize(
                        self.current_gl_context
                            .as_ref()
                            .expect("failed to get current context to resize surface"),
                        width,
                        height,
                    );
                }
            }
        }

        fn get_proc_address(&self, addr: &std::ffi::CStr) -> *const std::ffi::c_void {
            self.gl_config.display().get_proc_address(addr)
        }
    }

    struct GlowWinitApp {
        repaint_proxy: Arc<egui::mutex::Mutex<EventLoopProxy<UserEvent>>>,
        app_name: String,
        native_options: epi::NativeOptions,
        running: Arc<RwLock<Option<GlowWinitRunning>>>,

        // Note that since this `AppCreator` is FnOnce we are currently unable to support
        // re-initializing the `GlowWinitRunning` state on Android if the application
        // suspends and resumes.
        app_creator: Option<epi::AppCreator>,
        is_focused: Arc<RwLock<Option<ViewportId>>>,
    }

    impl GlowWinitApp {
        fn new(
            event_loop: &EventLoop<UserEvent>,
            app_name: &str,
            native_options: epi::NativeOptions,
            app_creator: epi::AppCreator,
        ) -> Self {
            Self {
                repaint_proxy: Arc::new(egui::mutex::Mutex::new(event_loop.create_proxy())),
                app_name: app_name.to_owned(),
                native_options,
                running: Arc::new(RwLock::new(None)),
                app_creator: Some(app_creator),
                is_focused: Arc::new(RwLock::new(Some(ViewportId::MAIN))),
            }
        }

        #[allow(unsafe_code)]
        fn create_glutin_windowed_context(
            event_loop: &EventLoopWindowTarget<UserEvent>,
            storage: Option<&dyn epi::Storage>,
            title: &str,
            native_options: &NativeOptions,
        ) -> Result<(GlutinWindowContext, glow::Context)> {
            crate::profile_function!();

            let window_settings = epi_integration::load_window_settings(storage);

            let winit_window_builder =
                epi_integration::window_builder(event_loop, title, native_options, window_settings);
            let mut glutin_window_context = unsafe {
                GlutinWindowContext::new(winit_window_builder, native_options, event_loop)?
            };
            glutin_window_context.on_resume(event_loop)?;

            if let Some(window) = &glutin_window_context.windows.get(&ViewportId::MAIN) {
                let window = window.read();
                if let Some(window) = &window.window {
                    epi_integration::apply_native_options_to_window(
                        &window.read(),
                        native_options,
                        window_settings,
                    );
                }
            }

            let gl = unsafe {
                glow::Context::from_loader_function(|s| {
                    let s = std::ffi::CString::new(s)
                        .expect("failed to construct C string from string for gl proc address");

                    glutin_window_context.get_proc_address(&s)
                })
            };

            Ok((glutin_window_context, gl))
        }

        fn init_run_state(&mut self, event_loop: &EventLoopWindowTarget<UserEvent>) -> Result<()> {
            let storage = epi_integration::create_storage(
                self.native_options
                    .app_id
                    .as_ref()
                    .unwrap_or(&self.app_name),
            );

            let (gl_window, gl) = Self::create_glutin_windowed_context(
                event_loop,
                storage.as_deref(),
                &self.app_name,
                &self.native_options,
            )?;
            let gl = Arc::new(gl);

            let painter =
                egui_glow::Painter::new(gl.clone(), "", self.native_options.shader_version)
                    .unwrap_or_else(|err| panic!("An OpenGL error occurred: {err}\n"));

            let system_theme = system_theme(
                &gl_window
                    .window(ViewportId::MAIN)
                    .read()
                    .window
                    .as_ref()
                    .unwrap()
                    .read(),
                &self.native_options,
            );
            let mut integration = epi_integration::EpiIntegration::new(
                &gl_window
                    .window(ViewportId::MAIN)
                    .read()
                    .window
                    .as_ref()
                    .unwrap()
                    .read(),
                system_theme,
                &self.app_name,
                &self.native_options,
                storage,
                IS_DESKTOP,
                Some(gl.clone()),
                #[cfg(feature = "wgpu")]
                None,
            );
            #[cfg(feature = "accesskit")]
            {
                let window = gl_window.windows.get(&ViewportId::MAIN).unwrap();
                let window = &mut *window.write();
                integration.init_accesskit(
                    window.egui_winit.as_mut().unwrap(),
                    &window.window.as_ref().unwrap().read(),
                    self.repaint_proxy.lock().clone(),
                );
            }
            let theme = system_theme.unwrap_or(self.native_options.default_theme);
            integration.egui_ctx.set_visuals(theme.egui_visuals());

            gl_window
                .window(ViewportId::MAIN)
                .read()
                .window
                .as_ref()
                .unwrap()
                .read()
                .set_ime_allowed(true);
            if self.native_options.mouse_passthrough {
                gl_window
                    .window(ViewportId::MAIN)
                    .read()
                    .window
                    .as_ref()
                    .unwrap()
                    .read()
                    .set_cursor_hittest(false)
                    .unwrap();
            }

            {
                let event_loop_proxy = self.repaint_proxy.clone();
                integration
                    .egui_ctx
                    .set_request_repaint_callback(move |info| {
                        log::trace!("request_repaint_callback: {info:?}");
                        let when = Instant::now() + info.after;
                        let frame_nr = info.current_frame_nr;
                        event_loop_proxy
                            .lock()
                            .send_event(UserEvent::RequestRepaint {
                                id: info.viewport_id,
                                when,
                                frame_nr,
                            })
                            .ok();
                    });
            }

            let app_creator = std::mem::take(&mut self.app_creator)
                .expect("Single-use AppCreator has unexpectedly already been taken");
            let mut app;
            {
                let window = gl_window.window(ViewportId::MAIN);
                let window = &mut *window.write();
                app = app_creator(&epi::CreationContext {
                    egui_ctx: integration.egui_ctx.clone(),
                    integration_info: integration.frame.info(),
                    storage: integration.frame.storage(),
                    gl: Some(gl.clone()),
                    #[cfg(feature = "wgpu")]
                    wgpu_render_state: None,
                    raw_display_handle: window.window.as_ref().unwrap().read().raw_display_handle(),
                    raw_window_handle: window.window.as_ref().unwrap().read().raw_window_handle(),
                });

                if app.warm_up_enabled() {
                    integration.warm_up(
                        app.as_mut(),
                        &window.window.as_ref().unwrap().read(),
                        window.egui_winit.as_mut().unwrap(),
                    );
                }
            }

            let glutin_ctx = Arc::new(RwLock::new(gl_window));

            let egui_ctx = integration.egui_ctx.clone();
            let glutin = glutin_ctx.clone();
            let _gl = gl.clone();
            let painter = Arc::new(RwLock::new(painter));
            let _painter = painter.clone();
            let time = integration.beginning;

            let focused = self.is_focused.clone();

            // Sync Rendering
            integration.egui_ctx.set_render_sync_callback(
                move |_viewport_builder, viewport_id, parent_viewport_id, render| {
                    // TODO: we should use `_viewport_builder` to create a new window in this frame!
                    'try_render: {
                        let window = glutin.read().windows.get(&viewport_id).cloned();
                        if let Some(window) = window {
                            let output;
                            {
                                let window = &mut *window.write();
                                if let Some(winit_state) = &mut window.egui_winit {
                                    if let Some(win) = window.window.clone() {
                                        let win = win.read();
                                        let mut input = winit_state.take_egui_input(&win);
                                        input.time = Some(time.elapsed().as_secs_f64());
                                        output = egui_ctx.run(
                                            input,
                                            viewport_id,
                                            parent_viewport_id,
                                            |ctx| {
                                                render(ctx);
                                            },
                                        );
                                        let glutin = &mut *glutin.write();

                                        glutin.current_gl_context = Some(
                                            glutin
                                                .current_gl_context
                                                .take()
                                                .unwrap()
                                                .make_not_current()
                                                .unwrap()
                                                .make_current(window.gl_surface.as_ref().unwrap())
                                                .unwrap(),
                                        );

                                        let screen_size_in_pixels: [u32; 2] =
                                            win.inner_size().into();

                                        egui_glow::painter::clear(
                                            &_gl,
                                            screen_size_in_pixels,
                                            [0.0, 0.0, 0.0, 0.0],
                                        );

                                        let clipped_primitives = egui_ctx.tessellate(output.shapes);

                                        _painter.write().paint_and_update_textures(
                                            screen_size_in_pixels,
                                            egui_ctx.pixels_per_point(),
                                            &clipped_primitives,
                                            &output.textures_delta,
                                        );
                                        crate::profile_scope!("swap_buffers");
                                        let _ = window
                                            .gl_surface
                                            .as_ref()
                                            .expect("failed to get surface to swap buffers")
                                            .swap_buffers(
                                                glutin.current_gl_context.as_ref().expect(
                                                    "failed to get current context to swap buffers",
                                                ),
                                            );
                                        winit_state.handle_platform_output(
                                            &win,
                                            &egui_ctx,
                                            output.platform_output,
                                        );
                                    } else {
                                        break 'try_render;
                                    }
                                } else {
                                    break 'try_render;
                                }
                            }
                            Self::process_viewport_builders(&glutin, output.viewports);
                            egui_winit::process_viewports_commands(
                                output.viewport_commands,
                                *focused.read(),
                                |id| {
                                    glutin
                                        .read()
                                        .windows
                                        .get(&id)
                                        .and_then(|w| w.read().window.clone())
                                },
                            );
                            return;
                        }
                    }
                    render(&egui_ctx);
                },
            );

            *self.running.write() = Some(GlowWinitRunning {
                glutin_ctx,
                gl,
                painter,
                integration: Arc::new(RwLock::new(integration)),
                app: Arc::new(RwLock::new(app)),
            });

            Ok(())
        }

        fn process_viewport_builders(
            glutin_ctx: &Arc<RwLock<GlutinWindowContext>>,
            mut viewports: Vec<(
                ViewportId,
                ViewportId,
                ViewportBuilder,
                Option<Arc<Box<ViewportRender>>>,
            )>,
        ) {
            let mut active_viewports_ids = vec![ViewportId::MAIN];

            viewports.retain_mut(|(id, _, builder, render)| {
                if let Some(w) = glutin_ctx.read().windows.get(id) {
                    let mut w = w.write();
                    let (commands, recreate) = changes_between_builders(builder, &mut w.builder);
                    if recreate {
                        w.window = None;
                        w.gl_surface = None;
                        w.render = render.clone();
                        w.builder = builder.clone();
                        w.parent_id = *id;
                    }
                    if let Some(w) = w.window.clone() {
                        process_viewport_commands(commands, *id, None, &w);
                    }
                    active_viewports_ids.push(*id);
                    false
                } else {
                    true
                }
            });

            for (id, parent, builder, render) in viewports {
                glutin_ctx.write().windows.insert(
                    id,
                    Arc::new(RwLock::new(Window {
                        builder,
                        gl_surface: None,
                        window: None,
                        window_id: id,
                        egui_winit: None,
                        render: render.clone(),
                        parent_id: parent,
                    })),
                );
                active_viewports_ids.push(id);
            }

            let mut gl_window = glutin_ctx.write();
            gl_window
                .windows
                .retain(|id, _| active_viewports_ids.contains(id));
            gl_window
                .window_maps
                .retain(|_, id| active_viewports_ids.contains(id));
        }
    }

    impl WinitApp for GlowWinitApp {
        fn frame_nr(&self) -> u64 {
            self.running
                .read()
                .as_ref()
                .map_or(0, |r| r.integration.read().egui_ctx.frame_nr())
        }

        fn is_focused(&self, window_id: winit::window::WindowId) -> bool {
            if let Some(is_focused) = self.is_focused.read().as_ref() {
                if let Some(running) = self.running.read().as_ref() {
                    if let Some(window_id) = running.glutin_ctx.read().window_maps.get(&window_id) {
                        return *is_focused == *window_id;
                    }
                }
            }
            false
        }

        fn integration(&self) -> Option<Arc<RwLock<EpiIntegration>>> {
            self.running.read().as_ref().map(|r| r.integration.clone())
        }

        fn window(
            &self,
            window_id: winit::window::WindowId,
        ) -> Option<Arc<RwLock<winit::window::Window>>> {
            self.running.read().as_ref().and_then(|r| {
                let glutin_ctx = r.glutin_ctx.read();
                if let Some(viewport_id) = glutin_ctx.window_maps.get(&window_id) {
                    if let Some(viewport) = glutin_ctx.windows.get(viewport_id) {
                        if let Some(window) = viewport.read().window.as_ref() {
                            return Some(window.clone());
                        }
                    }
                }
                None
            })
        }

        fn get_window_winit_id(&self, id: ViewportId) -> Option<winit::window::WindowId> {
            self.running.read().as_ref().and_then(|r| {
                if let Some(window) = r.glutin_ctx.read().windows.get(&id) {
                    return window.read().window.as_ref().map(|w| w.read().id());
                }
                None
            })
        }

        fn get_window_id(&self, id: &winit::window::WindowId) -> Option<ViewportId> {
            self.running
                .read()
                .as_ref()
                .and_then(|r| r.glutin_ctx.read().window_maps.get(id).copied())
        }

        fn save_and_destroy(&mut self) {
            if let Some(running) = self.running.write().take() {
                running.integration.write().save(
                    running.app.write().as_mut(),
                    running
                        .glutin_ctx
                        .read()
                        .window(ViewportId::MAIN)
                        .read()
                        .window
                        .clone(),
                );
                running.app.write().on_exit(Some(&running.gl));
                running.painter.write().destroy();
            }
        }

        fn run_ui_and_paint(&mut self, window_id: winit::window::WindowId) -> Vec<EventResult> {
            if self.running.read().is_none() {
                return vec![EventResult::Wait];
            }

            if let Some(viewport_id) = self.get_window_id(&window_id) {
                #[cfg(feature = "puffin")]
                puffin::GlobalProfiler::lock().new_frame();
                crate::profile_scope!("frame");

                let integration = self.running.read().as_ref().unwrap().integration.clone();
                let app = self.running.read().as_ref().unwrap().app.clone();
                let glutin_ctx = self.running.read().as_ref().unwrap().glutin_ctx.clone();
                let painter = self.running.read().as_ref().unwrap().painter.clone();

                // This will only happen if the viewport is sync
                // That means that the viewport cannot be rendered by itself and needs his parent to be rendered
                {
                    let win = glutin_ctx.read().windows.get(&viewport_id).unwrap().clone();
                    if win.read().render.is_none() && viewport_id != ViewportId::MAIN {
                        if let Some(win) = glutin_ctx.read().windows.get(&win.read().parent_id) {
                            if let Some(w) = win.read().window.as_ref() {
                                w.read().request_redraw();
                            }
                        }
                        return vec![];
                    }
                }

                let mut window_map = HashMap::default();
                for (id, window) in &glutin_ctx.read().windows {
                    if let Some(win) = &window.read().window {
                        window_map.insert(*id, win.read().id());
                    }
                }

                let egui::FullOutput {
                    platform_output,
                    repaint_after,
                    textures_delta,
                    shapes,
                    viewports,
                    viewport_commands,
                };

                let control_flow;
                {
                    // let window = gl_window.window(window_index);
                    let win = glutin_ctx.read().windows.get(&viewport_id).cloned();
                    let win = win.unwrap();

                    let screen_size_in_pixels: [u32; 2] = win
                        .read()
                        .window
                        .as_ref()
                        .unwrap()
                        .read()
                        .inner_size()
                        .into();

                    {
                        let win = &mut *win.write();
                        egui::FullOutput {
                            platform_output,
                            repaint_after,
                            textures_delta,
                            shapes,
                            viewports,
                            viewport_commands,
                        } = integration.write().update(
                            app.write().as_mut(),
                            &win.window.as_ref().unwrap().read(),
                            win.egui_winit.as_mut().unwrap(),
                            &win.render.clone(),
                            win.window_id,
                            win.parent_id,
                        );

                        integration.write().handle_platform_output(
                            &win.window.as_ref().unwrap().read(),
                            platform_output,
                            win.egui_winit.as_mut().unwrap(),
                        );
                    }

                    let clipped_primitives = {
                        crate::profile_scope!("tessellate");
                        integration.read().egui_ctx.tessellate(shapes)
                    };
                    {
                        let mut gl_window = glutin_ctx.write();
                        gl_window.current_gl_context = Some(
                            gl_window
                                .current_gl_context
                                .take()
                                .unwrap()
                                .make_not_current()
                                .unwrap()
                                .make_current(win.read().gl_surface.as_ref().unwrap())
                                .unwrap(),
                        );
                    };

                    let gl = self.running.read().as_ref().unwrap().gl.clone();

                    egui_glow::painter::clear(
                        &gl,
                        screen_size_in_pixels,
                        app.read()
                            .clear_color(&integration.read().egui_ctx.style().visuals),
                    );

                    painter.write().paint_and_update_textures(
                        screen_size_in_pixels,
                        integration.read().egui_ctx.pixels_per_point(),
                        &clipped_primitives,
                        &textures_delta,
                    );

                    let mut integration = integration.write();
                    {
                        let screenshot_requested =
                            &mut integration.frame.output.screenshot_requested;

                        if *screenshot_requested {
                            *screenshot_requested = false;
                            let screenshot = painter.read().read_screen_rgba(screen_size_in_pixels);
                            integration.frame.screenshot.set(Some(screenshot));
                        }

                        integration.post_rendering(
                            app.write().as_mut(),
                            &win.read().window.as_ref().unwrap().read(),
                        );
                    }

                    {
                        crate::profile_scope!("swap_buffers");
                        let _ = win
                            .read()
                            .gl_surface
                            .as_ref()
                            .expect("failed to get surface to swap buffers")
                            .swap_buffers(
                                glutin_ctx
                                    .read()
                                    .current_gl_context
                                    .as_ref()
                                    .expect("failed to get current context to swap buffers"),
                            );
                    }

                    integration.post_present(&win.read().window.as_ref().unwrap().read());

                    #[cfg(feature = "__screenshot")]
                    // give it time to settle:
                    if integration.egui_ctx.frame_nr() == 2 {
                        if let Ok(path) = std::env::var("EFRAME_SCREENSHOT_TO") {
                            assert!(
                                path.ends_with(".png"),
                                "Expected EFRAME_SCREENSHOT_TO to end with '.png', got {path:?}"
                            );
                            let screenshot = painter.read().read_screen_rgba(screen_size_in_pixels);
                            image::save_buffer(
                                &path,
                                screenshot.as_raw(),
                                screenshot.width() as u32,
                                screenshot.height() as u32,
                                image::ColorType::Rgba8,
                            )
                            .unwrap_or_else(|err| {
                                panic!("Failed to save screenshot to {path:?}: {err}");
                            });
                            eprintln!("Screenshot saved to {path:?}.");
                            std::process::exit(0);
                        }
                    }

                    control_flow = if integration.should_close() {
                        vec![EventResult::Exit]
                    } else {
                        repaint_after
                            .into_iter()
                            .filter_map(|(id, time)| {
                                if time.is_zero() {
                                    window_map.get(&id).map(|id| EventResult::RepaintNext(*id))
                                } else if let Some(repaint_after_instant) =
                                    std::time::Instant::now().checked_add(time)
                                {
                                    // if repaint_after is something huge and can't be added to Instant,
                                    // we will use `ControlFlow::Wait` instead.
                                    // technically, this might lead to some weird corner cases where the user *WANTS*
                                    // winit to use `WaitUntil(MAX_INSTANT)` explicitly. they can roll their own
                                    // egui backend impl i guess.

                                    window_map.get(&id).map(|id| {
                                        EventResult::RepaintAt(*id, repaint_after_instant)
                                    })
                                } else {
                                    None
                                }
                            })
                            .collect::<Vec<EventResult>>()
                    };

                    integration
                        .maybe_autosave(app.write().as_mut(), win.read().window.clone().unwrap());

                    if win.read().window.as_ref().unwrap().read().is_minimized() == Some(true) {
                        // On Mac, a minimized Window uses up all CPU:
                        // https://github.com/emilk/egui/issues/325
                        crate::profile_scope!("bg_sleep");
                        std::thread::sleep(std::time::Duration::from_millis(10));
                    }
                }

                Self::process_viewport_builders(&glutin_ctx, viewports);

                egui_winit::process_viewports_commands(
                    viewport_commands,
                    *self.is_focused.read(),
                    |viewport_id| {
                        glutin_ctx
                            .read()
                            .windows
                            .get(&viewport_id)
                            .and_then(|w| w.read().window.clone())
                    },
                );

                control_flow
            } else {
                vec![EventResult::Wait]
            }
        }

        fn on_event(
            &mut self,
            event_loop: &EventLoopWindowTarget<UserEvent>,
            event: &winit::event::Event<'_, UserEvent>,
        ) -> Result<EventResult> {
            Ok(match event {
                winit::event::Event::Resumed => {
                    // first resume event.
                    // we can actually move this outside of event loop.
                    // and just run the on_resume fn of gl_window
                    if self.running.read().is_none() {
                        self.init_run_state(event_loop)?;
                    } else {
                        // not the first resume event. create whatever you need.
                        self.running
                            .write()
                            .as_mut()
                            .unwrap()
                            .glutin_ctx
                            .write()
                            .on_resume(event_loop)?;
                    }
                    EventResult::RepaintNow(
                        self.running
                            .read()
                            .as_ref()
                            .unwrap()
                            .glutin_ctx
                            .read()
                            .window(ViewportId::MAIN)
                            .read()
                            .window
                            .as_ref()
                            .unwrap()
                            .read()
                            .id(),
                    )
                }
                winit::event::Event::Suspended => {
                    self.running
                        .write()
                        .as_mut()
                        .unwrap()
                        .glutin_ctx
                        .write()
                        .on_suspend()?;

                    EventResult::Wait
                }

                winit::event::Event::MainEventsCleared => {
                    if let Some(running) = self.running.read().as_ref() {
                        let _ = running.glutin_ctx.write().on_resume(event_loop);
                    }
                    EventResult::Wait
                }

                winit::event::Event::WindowEvent { event, window_id } => {
                    if let Some(running) = self.running.write().as_mut() {
                        // On Windows, if a window is resized by the user, it should repaint synchronously, inside the
                        // event handler.
                        //
                        // If this is not done, the compositor will assume that the window does not want to redraw,
                        // and continue ahead.
                        //
                        // In eframe's case, that causes the window to rapidly flicker, as it struggles to deliver
                        // new frames to the compositor in time.
                        //
                        // The flickering is technically glutin or glow's fault, but we should be responding properly
                        // to resizes anyway, as doing so avoids dropping frames.
                        //
                        // See: https://github.com/emilk/egui/issues/903
                        let mut repaint_asap = false;

                        match &event {
                            winit::event::WindowEvent::Focused(new_focused) => {
                                *self.is_focused.write() = new_focused
                                    .then(|| {
                                        running
                                            .glutin_ctx
                                            .write()
                                            .window_maps
                                            .get(window_id)
                                            .copied()
                                    })
                                    .flatten();
                            }
                            winit::event::WindowEvent::Resized(physical_size) => {
                                repaint_asap = true;

                                // Resize with 0 width and height is used by winit to signal a minimize event on Windows.
                                // See: https://github.com/rust-windowing/winit/issues/208
                                // This solves an issue where the app would panic when minimizing on Windows.
                                let glutin_ctx = &mut *running.glutin_ctx.write();
                                if physical_size.width > 0 && physical_size.height > 0 {
                                    if let Some(id) = glutin_ctx.window_maps.get(window_id) {
                                        glutin_ctx.resize(*id, *physical_size);
                                    }
                                }
                            }
                            winit::event::WindowEvent::ScaleFactorChanged {
                                new_inner_size,
                                ..
                            } => {
                                let glutin_ctx = &mut *running.glutin_ctx.write();
                                repaint_asap = true;
                                if let Some(id) = glutin_ctx.window_maps.get(window_id) {
                                    glutin_ctx.resize(*id, **new_inner_size);
                                }
                            }
                            winit::event::WindowEvent::CloseRequested
                                if running
                                    .glutin_ctx
                                    .write()
                                    .windows
                                    .iter()
                                    .filter_map(|(_, window)| {
                                        if let Some(win) = window.read().window.as_ref() {
                                            let win = win.read();
                                            if win.id() == *window_id {
                                                Some(window.read().window_id)
                                            } else {
                                                None
                                            }
                                        } else {
                                            None
                                        }
                                    })
                                    .filter_map(|id| {
                                        if id == ViewportId::MAIN {
                                            Some(())
                                        } else {
                                            None
                                        }
                                    })
                                    .count()
                                    == 1
                                    && running.integration.read().should_close() =>
                            {
                                log::debug!("Received WindowEvent::CloseRequested");
                                return Ok(EventResult::Exit);
                            }
                            _ => {}
                        }

                        let event_response = 'res: {
                            let glutin_ctx = running.glutin_ctx.read();
                            if let Some(viewport_id) =
                                glutin_ctx.window_maps.get(window_id).copied()
                            {
                                if let Some(viewport) =
                                    glutin_ctx.windows.get(&viewport_id).cloned()
                                {
                                    let viewport = &mut *viewport.write();

                                    break 'res running.integration.write().on_event(
                                        running.app.write().as_mut(),
                                        event,
                                        viewport.egui_winit.as_mut().unwrap(),
                                        viewport.window_id,
                                    );
                                }
                            }

                            EventResponse {
                                consumed: false,
                                repaint: false,
                            }
                        };

                        if running.integration.read().should_close() {
                            EventResult::Exit
                        } else if event_response.repaint {
                            if repaint_asap {
                                EventResult::RepaintNow(*window_id)
                            } else {
                                EventResult::RepaintNext(*window_id)
                            }
                        } else {
                            EventResult::Wait
                        }
                    } else {
                        EventResult::Wait
                    }
                }
                #[cfg(feature = "accesskit")]
                winit::event::Event::UserEvent(UserEvent::AccessKitActionRequest(
                    accesskit_winit::ActionRequestEvent { request, window_id },
                )) => {
                    if let Some(running) = self.running.read().as_ref() {
                        let glutin_ctx = running.glutin_ctx.read();
                        if let Some(viewport_id) = glutin_ctx.window_maps.get(window_id).copied() {
                            if let Some(viewport) = glutin_ctx.windows.get(&viewport_id).cloned() {
                                let mut viewport = viewport.write();
                                viewport
                                    .egui_winit
                                    .as_mut()
                                    .unwrap()
                                    .on_accesskit_action_request(request.clone());
                            }
                        }
                        // As a form of user input, accessibility actions should
                        // lead to a repaint.
                        EventResult::RepaintNext(*window_id)
                    } else {
                        EventResult::Wait
                    }
                }
                _ => EventResult::Wait,
            })
        }
    }

    pub fn run_glow(
        app_name: &str,
        mut native_options: epi::NativeOptions,
        app_creator: epi::AppCreator,
    ) -> Result<()> {
        #[cfg(not(target_os = "ios"))]
        if native_options.run_and_return {
            with_event_loop(native_options, |event_loop, native_options| {
                let glow_eframe =
                    GlowWinitApp::new(event_loop, app_name, native_options, app_creator);
                run_and_return(event_loop, glow_eframe)
            })
        } else {
            let event_loop = create_event_loop_builder(&mut native_options).build();
            let glow_eframe = GlowWinitApp::new(&event_loop, app_name, native_options, app_creator);
            run_and_exit(event_loop, glow_eframe);
        }

        #[cfg(target_os = "ios")]
        {
            let event_loop = create_event_loop_builder(&mut native_options).build();
            let glow_eframe = GlowWinitApp::new(&event_loop, app_name, native_options, app_creator);
            run_and_exit(event_loop, glow_eframe);
        }
    }
}

#[cfg(feature = "glow")]
pub use glow_integration::run_glow;
// ----------------------------------------------------------------------------

#[cfg(feature = "wgpu")]
mod wgpu_integration {
    use std::sync::Arc;

    use egui::ViewportRender;
    use egui_winit::create_winit_window_builder;

    use super::*;

    #[derive(Clone)]
    pub struct Windows(
        Arc<
            RwLock<
                HashMap<
                    ViewportId,
                    (
                        Option<Arc<RwLock<winit::window::Window>>>,
                        Arc<RwLock<Option<egui_winit::State>>>,
                        Option<Arc<Box<ViewportRender>>>,
                        ViewportId,
                        ViewportBuilder,
                    ),
                >,
            >,
        >,
    );

    #[allow(unsafe_code)]
    unsafe impl Send for Windows {}
    #[allow(unsafe_code)]
    unsafe impl Sync for Windows {}

    impl std::ops::Deref for Windows {
        type Target = Arc<
            RwLock<
                HashMap<
                    ViewportId,
                    (
                        Option<Arc<RwLock<winit::window::Window>>>,
                        Arc<RwLock<Option<egui_winit::State>>>,
                        Option<Arc<Box<ViewportRender>>>,
                        ViewportId,
                        ViewportBuilder,
                    ),
                >,
            >,
        >;

        fn deref(&self) -> &Self::Target {
            &self.0
        }
    }

    /// State that is initialized when the application is first starts running via
    /// a Resumed event. On Android this ensures that any graphics state is only
    /// initialized once the application has an associated `SurfaceView`.
    struct WgpuWinitRunning {
        painter: Arc<RwLock<egui_wgpu::winit::Painter>>,
        integration: Arc<RwLock<epi_integration::EpiIntegration>>,
        app: Box<dyn epi::App>,
        windows: Windows,
        windows_id: HashMap<winit::window::WindowId, ViewportId>,
    }

    struct WgpuWinitApp {
        repaint_proxy: Arc<std::sync::Mutex<EventLoopProxy<UserEvent>>>,
        app_name: String,
        native_options: epi::NativeOptions,
        app_creator: Option<epi::AppCreator>,
        running: Option<WgpuWinitRunning>,

        /// Window surface state that's initialized when the app starts running via a Resumed event
        /// and on Android will also be destroyed if the application is paused.
        is_focused: Arc<RwLock<Option<ViewportId>>>,
    }

    impl WgpuWinitApp {
        fn new(
            event_loop: &EventLoop<UserEvent>,
            app_name: &str,
            native_options: epi::NativeOptions,
            app_creator: epi::AppCreator,
        ) -> Self {
            #[cfg(feature = "__screenshot")]
            assert!(
                std::env::var("EFRAME_SCREENSHOT_TO").is_err(),
                "EFRAME_SCREENSHOT_TO not yet implemented for wgpu backend"
            );

            Self {
                repaint_proxy: Arc::new(std::sync::Mutex::new(event_loop.create_proxy())),
                app_name: app_name.to_owned(),
                native_options,
                running: None,
                app_creator: Some(app_creator),
                is_focused: Arc::new(RwLock::new(Some(ViewportId::MAIN))),
            }
        }

        fn create_window(
            event_loop: &EventLoopWindowTarget<UserEvent>,
            storage: Option<&dyn epi::Storage>,
            title: &str,
            native_options: &NativeOptions,
        ) -> std::result::Result<(winit::window::Window, ViewportBuilder), winit::error::OsError>
        {
            let window_settings = epi_integration::load_window_settings(storage);
            let window_builder =
                epi_integration::window_builder(event_loop, title, native_options, window_settings);
            let window = create_winit_window_builder(&window_builder).build(event_loop)?;
            epi_integration::apply_native_options_to_window(
                &window,
                native_options,
                window_settings,
            );
            Ok((window, window_builder))
        }

        fn build_windows(&mut self, event_loop: &EventLoopWindowTarget<UserEvent>) {
            let Some(running) = &mut self.running else {return};

            for (id, (window, state, _, _, builder)) in running.windows.write().iter_mut() {
                if window.is_none() {
                    if let Ok(new_window) = create_winit_window_builder(builder).build(event_loop) {
                        running.windows_id.insert(new_window.id(), *id);

                        if let Err(err) = pollster::block_on(
                            running.painter.write().set_window(*id, Some(&new_window)),
                        ) {
                            log::error!("on set_window: viewport_id {id} {err}");
                        }
                        *window = Some(Arc::new(RwLock::new(new_window)));
                        *state.write() = Some(egui_winit::State::new(event_loop));
                    }
                }
            }
        }

        fn set_window(&mut self, id: ViewportId) -> std::result::Result<(), egui_wgpu::WgpuError> {
            if let Some(running) = &mut self.running {
                if let Some((Some(window), _, _, _, _)) = running.windows.read().get(&id) {
                    return pollster::block_on(
                        running.painter.write().set_window(id, Some(&window.read())),
                    );
                }
            }
            Ok(())
        }

        #[allow(unsafe_code)]
        #[cfg(target_os = "android")]
        fn drop_window(&mut self) -> std::result::Result<(), egui_wgpu::WgpuError> {
            if let Some(running) = &mut self.running {
                running.windows.write().remove(&ViewportId::MAIN);
                pollster::block_on(running.painter.write().set_window(ViewportId::MAIN, None))?;
            }
            Ok(())
        }

        fn init_run_state(
            &mut self,
            event_loop: &EventLoopWindowTarget<UserEvent>,
            storage: Option<Box<dyn epi::Storage>>,
            window: winit::window::Window,
            builder: ViewportBuilder,
        ) -> std::result::Result<(), egui_wgpu::WgpuError> {
            #[allow(unsafe_code, unused_mut, unused_unsafe)]
            let mut painter = egui_wgpu::winit::Painter::new(
                self.native_options.wgpu_options.clone(),
                self.native_options.multisampling.max(1) as _,
                egui_wgpu::depth_format_from_bits(
                    self.native_options.depth_buffer,
                    self.native_options.stencil_buffer,
                ),
                self.native_options.transparent,
            );
            pollster::block_on(painter.set_window(ViewportId::MAIN, Some(&window)))?;

            let wgpu_render_state = painter.render_state();

            let system_theme = system_theme(&window, &self.native_options);
            let mut integration = epi_integration::EpiIntegration::new(
                &window,
                system_theme,
                &self.app_name,
                &self.native_options,
                storage,
                IS_DESKTOP,
                #[cfg(feature = "glow")]
                None,
                wgpu_render_state.clone(),
            );

            let mut state = egui_winit::State::new(event_loop);
            #[cfg(feature = "accesskit")]
            {
                integration.init_accesskit(
                    &mut state,
                    &window,
                    self.repaint_proxy.lock().unwrap().clone(),
                );
            }
            let theme = system_theme.unwrap_or(self.native_options.default_theme);
            integration.egui_ctx.set_visuals(theme.egui_visuals());

            window.set_ime_allowed(true);

            {
                let event_loop_proxy = self.repaint_proxy.clone();

                integration
                    .egui_ctx
                    .set_request_repaint_callback(move |info| {
                        log::trace!("request_repaint_callback: {info:?}");
                        let when = Instant::now() + info.after;
                        let frame_nr = info.current_frame_nr;

                        event_loop_proxy
                            .lock()
                            .unwrap()
                            .send_event(UserEvent::RequestRepaint {
                                when,
                                frame_nr,
                                id: info.viewport_id,
                            })
                            .ok();
                    });
            }

            let app_creator = std::mem::take(&mut self.app_creator)
                .expect("Single-use AppCreator has unexpectedly already been taken");
            let mut app = app_creator(&epi::CreationContext {
                egui_ctx: integration.egui_ctx.clone(),
                integration_info: integration.frame.info(),
                storage: integration.frame.storage(),
                #[cfg(feature = "glow")]
                gl: None,
                wgpu_render_state,
                raw_display_handle: window.raw_display_handle(),
                raw_window_handle: window.raw_window_handle(),
            });

            if app.warm_up_enabled() {
                integration.warm_up(app.as_mut(), &window, &mut state);
            }

            let mut windows_id = HashMap::default();
            windows_id.insert(window.id(), ViewportId::MAIN);

            let windows = Windows(Arc::new(RwLock::new(HashMap::default())));
            windows.write().insert(
                ViewportId::MAIN,
                (
                    Some(Arc::new(RwLock::new(window))),
                    Arc::new(RwLock::new(Some(state))),
                    None,
                    ViewportId::MAIN,
                    builder,
                ),
            );

            let _windows = windows.clone();
            let egui_ctx = integration.egui_ctx.clone();
            let focused = self.is_focused.clone();
            let time = integration.beginning;
            let painter = Arc::new(RwLock::new(painter));
            let _painter = painter.clone();

            integration.egui_ctx.set_render_sync_callback(
                move |_viewport_builder, viewport_id, parent_viewport_id, render| {
                    // TODO: we should use `_viewport_builder` to create a new window in this frame!
                    'try_render: {
                        let window = _windows.read().get(&viewport_id).cloned();
                        if let Some(window) = window {
                            let output;
                            {
                                if let Some(winit_state) = &mut *window.1.write() {
                                    if let Some(win) = window.0.clone() {
                                        let win = win.read();
                                        let mut input = winit_state.take_egui_input(&win);
                                        input.time = Some(time.elapsed().as_secs_f64());
                                        output = egui_ctx.run(
                                            input,
                                            viewport_id,
                                            parent_viewport_id,
                                            |ctx| {
                                                render(ctx);
                                            },
                                        );

                                        if let Err(err) = pollster::block_on(
                                            _painter.write().set_window(viewport_id, Some(&win)),
                                        ){
                                            log::error!("when rendering viewport_id: {viewport_id}, set_window Error {err}");
                                        }

                                        let clipped_primitives = egui_ctx.tessellate(output.shapes);
                                        _painter.write().paint_and_update_textures(
                                            viewport_id,
                                            egui_ctx.pixels_per_point(),
                                            [0.0, 0.0, 0.0, 0.0],
                                            &clipped_primitives,
                                            &output.textures_delta,
                                            false,
                                        );

                                        winit_state.handle_platform_output(
                                            &win,
                                            &egui_ctx,
                                            output.platform_output,
                                        );
                                    } else {
                                        break 'try_render;
                                    }
                                } else {
                                    break 'try_render;
                                }
                            }

                            let mut viewports = output.viewports;
                            let mut active_viewports_ids = vec![ViewportId::MAIN];

                            viewports.retain_mut(|(id, parent, _builder, render)| {
                                if let Some(w) = _windows.write().get_mut(id) {
                                    w.2 = render.clone();
                                    w.3 = *parent;
                                    active_viewports_ids.push(*id);
                                    false
                                } else {
                                    true
                                }
                            });

                            for (id, parent, builder, render) in viewports {
                                _windows.write().insert(
                                    id,
                                    (None, Arc::new(RwLock::new(None)), render, parent, builder),
                                );
                                active_viewports_ids.push(id);
                            }

                            egui_winit::process_viewports_commands(
                                output.viewport_commands,
                                *focused.read(),
                                |id| _windows.read().get(&id).and_then(|w| w.0.clone()),
                            );
                            return;
                        }
                    }
                    render(&egui_ctx);
                },
            );

            self.running = Some(WgpuWinitRunning {
                painter,
                integration: Arc::new(RwLock::new(integration)),
                app,
                windows,
                windows_id,
            });

            Ok(())
        }
    }

    impl WinitApp for WgpuWinitApp {
        fn frame_nr(&self) -> u64 {
            self.running
                .as_ref()
                .map_or(0, |r| r.integration.read().egui_ctx.frame_nr())
        }

        fn is_focused(&self, window_id: winit::window::WindowId) -> bool {
            if let Some(focus) = *self.is_focused.read() {
                self.get_window_id(&window_id).map_or(false, |i| i == focus)
            } else {
                false
            }
        }

        fn integration(&self) -> Option<Arc<RwLock<EpiIntegration>>> {
            self.running.as_ref().map(|r| r.integration.clone())
        }

        fn window(
            &self,
            window_id: winit::window::WindowId,
        ) -> Option<Arc<RwLock<winit::window::Window>>> {
            self.running
                .as_ref()
                .and_then(|r| {
                    r.windows_id
                        .get(&window_id)
                        .and_then(|id| r.windows.read().get(id).map(|w| w.0.clone()))
                })
                .flatten()
        }

        fn get_window_winit_id(&self, id: ViewportId) -> Option<winit::window::WindowId> {
            self.running.as_ref().and_then(|r| {
                r.windows
                    .read()
                    .get(&id)
                    .and_then(|w| w.0.as_ref().map(|w| w.read().id()))
            })
        }

        fn save_and_destroy(&mut self) {
            if let Some(mut running) = self.running.take() {
                if let Some((window, _, _, _, _)) = running.windows.read().get(&ViewportId::MAIN) {
                    running
                        .integration
                        .write()
                        .save(running.app.as_mut(), window.clone());
                }

                #[cfg(feature = "glow")]
                running.app.on_exit(None);

                #[cfg(not(feature = "glow"))]
                running.app.on_exit();

                running.painter.write().destroy();
            }
        }

        fn run_ui_and_paint(&mut self, window_id: winit::window::WindowId) -> Vec<EventResult> {
            if let Some(running) = &mut self.running {
                #[cfg(feature = "puffin")]
                puffin::GlobalProfiler::lock().new_frame();
                crate::profile_scope!("frame");

                let WgpuWinitRunning {
                    app,
                    integration,
                    painter,
                    windows,
                    windows_id,
                } = running;

                let egui::FullOutput {
                    platform_output,
                    repaint_after,
                    textures_delta,
                    shapes,
                    mut viewports,
                    viewport_commands,
                };
                {
                    let Some((viewport_id, (Some(window), state, render, parent_viewport_id, _))) = windows_id.get(&window_id).and_then(|id|(windows.read().get(id).map(|w|(*id, w.clone())))) else{return vec![]};
                    // This is used to not render a viewport if is sync
                    if viewport_id != ViewportId::MAIN && render.is_none() {
                        if let Some(window) = running.windows.read().get(&parent_viewport_id) {
                            if let Some(w) = window.0.as_ref() {
                                w.read().request_redraw();
                            }
                        }
                        return vec![];
                    }

                    let _ = pollster::block_on(
                        painter
                            .write()
                            .set_window(viewport_id, Some(&window.read())),
                    );

                    egui::FullOutput {
                        platform_output,
                        repaint_after,
                        textures_delta,
                        shapes,
                        viewports,
                        viewport_commands,
                    } = integration.write().update(
                        app.as_mut(),
                        &window.read(),
                        state.write().as_mut().unwrap(),
                        &render.clone(),
                        viewport_id,
                        parent_viewport_id,
                    );

                    integration.write().handle_platform_output(
                        &window.read(),
                        platform_output,
                        state.write().as_mut().unwrap(),
                    );

                    let clipped_primitives = {
                        crate::profile_scope!("tessellate");
                        integration.read().egui_ctx.tessellate(shapes)
                    };

                    let integration = &mut *integration.write();
                    let screenshot_requested = &mut integration.frame.output.screenshot_requested;

                    let screenshot = painter.write().paint_and_update_textures(
                        viewport_id,
                        integration.egui_ctx.pixels_per_point(),
                        app.clear_color(&integration.egui_ctx.style().visuals),
                        &clipped_primitives,
                        &textures_delta,
                        *screenshot_requested,
                    );
                    *screenshot_requested = false;
                    integration.frame.screenshot.set(screenshot);

                    integration.post_rendering(app.as_mut(), &window.read());
                    integration.post_present(&window.read());
                }

                let mut active_viewports_ids = vec![ViewportId::MAIN];

                viewports.retain_mut(|(id, parent, _builder, render)| {
                    if let Some(w) = windows.write().get_mut(id) {
                        w.2 = render.clone();
                        w.3 = *parent;
                        active_viewports_ids.push(*id);
                        false
                    } else {
                        true
                    }
                });

                for (id, parent, builder, render) in viewports {
                    windows.write().insert(
                        id,
                        (None, Arc::new(RwLock::new(None)), render, parent, builder),
                    );
                    active_viewports_ids.push(id);
                }

                egui_winit::process_viewports_commands(
                    viewport_commands,
                    *self.is_focused.read(),
                    |viewport_id| windows.read().get(&viewport_id).and_then(|w| w.0.clone()),
                );

                windows
                    .write()
                    .retain(|id, _| active_viewports_ids.contains(id));
                windows_id.retain(|_, id| active_viewports_ids.contains(id));
                painter.write().clean_surfaces(&active_viewports_ids);

                let mut control_flow = vec![EventResult::Wait];
                for repaint_after in repaint_after {
                    control_flow.push(if integration.read().should_close() {
                        EventResult::Exit
                    } else if repaint_after.1.is_zero() {
                        if let Some((Some(window), _, _, _, _)) =
                            windows.read().get(&repaint_after.0)
                        {
                            EventResult::RepaintNext(window.read().id())
                        } else {
                            EventResult::Wait
                        }
                    } else if let Some(repaint_after_instant) =
                        std::time::Instant::now().checked_add(repaint_after.1)
                    {
                        // if repaint_after is something huge and can't be added to Instant,
                        // we will use `ControlFlow::Wait` instead.
                        // technically, this might lead to some weird corner cases where the user *WANTS*
                        // winit to use `WaitUntil(MAX_INSTANT)` explicitly. they can roll their own
                        // egui backend impl i guess.
                        if let Some((Some(window), _, _, _, _)) =
                            windows.read().get(&repaint_after.0)
                        {
                            EventResult::RepaintAt(window.read().id(), repaint_after_instant)
                        } else {
                            EventResult::Wait
                        }
                    } else {
                        EventResult::Wait
                    });
                }

                let Some((_, (Some(window), _, _, _, _))) = windows_id.get(&window_id).and_then(|id|(windows.read().get(id).map(|w|(*id, w.clone())))) else{return vec![]};
                integration
                    .write()
                    .maybe_autosave(app.as_mut(), window.clone());

                if window.read().is_minimized() == Some(true) {
                    // On Mac, a minimized Window uses up all CPU:
                    // https://github.com/emilk/egui/issues/325
                    crate::profile_scope!("bg_sleep");
                    std::thread::sleep(std::time::Duration::from_millis(10));
                }

                control_flow
            } else {
                vec![EventResult::Wait]
            }
        }

        fn on_event(
            &mut self,
            event_loop: &EventLoopWindowTarget<UserEvent>,
            event: &winit::event::Event<'_, UserEvent>,
        ) -> Result<EventResult> {
            self.build_windows(event_loop);
            Ok(match event {
                winit::event::Event::Resumed => {
                    if let Some(running) = &self.running {
                        if running.windows.read().get(&ViewportId::MAIN).is_none() {
                            let _ = Self::create_window(
                                event_loop,
                                running.integration.read().frame.storage(),
                                &self.app_name,
                                &self.native_options,
                            )?;
                            self.set_window(ViewportId::MAIN)?;
                        }
                    } else {
                        let storage = epi_integration::create_storage(
                            self.native_options
                                .app_id
                                .as_ref()
                                .unwrap_or(&self.app_name),
                        );
                        let (window, builder) = Self::create_window(
                            event_loop,
                            storage.as_deref(),
                            &self.app_name,
                            &self.native_options,
                        )?;
                        self.init_run_state(event_loop, storage, window, builder)?;
                    }
                    EventResult::RepaintNow(
                        self.running
                            .as_ref()
                            .unwrap()
                            .windows
                            .read()
                            .get(&ViewportId::MAIN)
                            .unwrap()
                            .0
                            .as_ref()
                            .unwrap()
                            .read()
                            .id(),
                    )
                }
                winit::event::Event::Suspended => {
                    #[cfg(target_os = "android")]
                    self.drop_window()?;
                    EventResult::Wait
                }

                winit::event::Event::WindowEvent { event, window_id } => {
                    let viewport_id = self.get_window_id(window_id);
                    if let Some(running) = &mut self.running {
                        // On Windows, if a window is resized by the user, it should repaint synchronously, inside the
                        // event handler.
                        //
                        // If this is not done, the compositor will assume that the window does not want to redraw,
                        // and continue ahead.
                        //
                        // In eframe's case, that causes the window to rapidly flicker, as it struggles to deliver
                        // new frames to the compositor in time.
                        //
                        // The flickering is technically glutin or glow's fault, but we should be responding properly
                        // to resizes anyway, as doing so avoids dropping frames.
                        //
                        // See: https://github.com/emilk/egui/issues/903
                        let mut repaint_asap = false;

                        match &event {
                            winit::event::WindowEvent::Focused(new_focused) => {
                                *self.is_focused.write() =
                                    new_focused.then(|| viewport_id).flatten();
                            }
                            winit::event::WindowEvent::Resized(physical_size) => {
                                repaint_asap = true;

                                // Resize with 0 width and height is used by winit to signal a minimize event on Windows.
                                // See: https://github.com/rust-windowing/winit/issues/208
                                // This solves an issue where the app would panic when minimizing on Windows.
                                if let Some(viewport_id) =
                                    running.windows_id.get(window_id).copied()
                                {
                                    if physical_size.width > 0 && physical_size.height > 0 {
                                        running.painter.write().on_window_resized(
                                            viewport_id,
                                            physical_size.width,
                                            physical_size.height,
                                        );
                                    }
                                }
                            }
                            winit::event::WindowEvent::ScaleFactorChanged {
                                new_inner_size,
                                ..
                            } => {
                                if let Some(viewport_id) =
                                    running.windows_id.get(window_id).copied()
                                {
                                    repaint_asap = true;
                                    running.painter.write().on_window_resized(
                                        viewport_id,
                                        new_inner_size.width,
                                        new_inner_size.height,
                                    );
                                }
                            }
                            winit::event::WindowEvent::CloseRequested
                                if running.integration.read().should_close() =>
                            {
                                log::debug!("Received WindowEvent::CloseRequested");
                                return Ok(EventResult::Exit);
                            }
                            _ => {}
                        };

                        let event_response = if let Some((id, (_, state, _, _, _))) = running
                            .windows_id
                            .get(window_id)
                            .and_then(|id| running.windows.read().get(id).map(|w| (*id, w.clone())))
                        {
                            if let Some(state) = &mut *state.write() {
                                Some(running.integration.write().on_event(
                                    running.app.as_mut(),
                                    event,
                                    state,
                                    id,
                                ))
                            } else {
                                None
                            }
                        } else {
                            None
                        };

                        if running.integration.read().should_close() {
                            EventResult::Exit
                        } else if let Some(event_response) = event_response {
                            if event_response.repaint {
                                if repaint_asap {
                                    EventResult::RepaintNow(*window_id)
                                } else {
                                    EventResult::RepaintNext(*window_id)
                                }
                            } else {
                                EventResult::Wait
                            }
                        } else {
                            EventResult::Wait
                        }
                    } else {
                        EventResult::Wait
                    }
                }
                #[cfg(feature = "accesskit")]
                winit::event::Event::UserEvent(UserEvent::AccessKitActionRequest(
                    accesskit_winit::ActionRequestEvent { request, window_id },
                )) => {
                    if let Some(running) = &mut self.running {
                        if let Some((_, state, _, _, _)) = running
                            .windows_id
                            .get(window_id)
                            .and_then(|id| running.windows.read().get(id).cloned())
                        {
                            if let Some(state) = &mut *state.write() {
                                state.on_accesskit_action_request(request.clone());
                            }
                        }
                        // As a form of user input, accessibility actions should
                        // lead to a repaint.
                        EventResult::RepaintNext(*window_id)
                    } else {
                        EventResult::Wait
                    }
                }
                _ => EventResult::Wait,
            })
        }

        fn get_window_id(&self, id: &winit::window::WindowId) -> Option<ViewportId> {
            self.running
                .as_ref()
                .and_then(|r| r.windows_id.get(id).copied())
        }
    }

    pub fn run_wgpu(
        app_name: &str,
        mut native_options: epi::NativeOptions,
        app_creator: epi::AppCreator,
    ) -> Result<()> {
        #[cfg(not(target_os = "ios"))]
        if native_options.run_and_return {
            with_event_loop(native_options, |event_loop, native_options| {
                let wgpu_eframe =
                    WgpuWinitApp::new(event_loop, app_name, native_options, app_creator);
                run_and_return(event_loop, wgpu_eframe)
            })
        } else {
            let event_loop = create_event_loop_builder(&mut native_options).build();
            let wgpu_eframe = WgpuWinitApp::new(&event_loop, app_name, native_options, app_creator);
            run_and_exit(event_loop, wgpu_eframe);
        }

        #[cfg(target_os = "ios")]
        {
            let event_loop = create_event_loop_builder(&mut native_options).build();
            let wgpu_eframe = WgpuWinitApp::new(&event_loop, app_name, native_options, app_creator);
            run_and_exit(event_loop, wgpu_eframe);
        }
    }
}

#[cfg(feature = "wgpu")]
pub use wgpu_integration::run_wgpu;

// ----------------------------------------------------------------------------

fn system_theme(window: &winit::window::Window, options: &NativeOptions) -> Option<crate::Theme> {
    if options.follow_system_theme {
        window
            .theme()
            .map(super::epi_integration::theme_from_winit_theme)
    } else {
        None
    }
}<|MERGE_RESOLUTION|>--- conflicted
+++ resolved
@@ -414,19 +414,18 @@
             if time_until_next < std::time::Duration::from_secs(10_000) {
                 log::trace!("WaitUntil {time_until_next:?}");
             }
-<<<<<<< HEAD
-            control_flow.set_wait_until(next_repaint_time);
-=======
-            next_repaint_time = extremely_far_future();
-            ControlFlow::Poll
-        } else {
+
             // WaitUntil seems to not work on iOS
             #[cfg(target_os = "ios")]
-            if let Some(window) = winit_app.window() {
-                window.request_redraw();
-            }
-            ControlFlow::WaitUntil(next_repaint_time)
->>>>>>> ec506c0a
+            winit_app
+                .get_window_winit_id(ViewportId::MAIN)
+                .map(|window_id| {
+                    winit_app
+                        .window(window_id)
+                        .map(|window| window.read().request_redraw())
+                });
+
+            control_flow.set_wait_until(next_repaint_time);
         };
     })
 }
