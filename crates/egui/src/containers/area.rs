//! Area is a [`Ui`] that has no parent, it floats on the background.
//! It has no frame or own size. It is potentially movable.
//! It is the foundation for windows and popups.

use crate::*;

/// State that is persisted between frames.
// TODO(emilk): this is not currently stored in `Memory::data`, but maybe it should be?
#[derive(Clone, Copy, Debug)]
#[cfg_attr(feature = "serde", derive(serde::Deserialize, serde::Serialize))]
pub(crate) struct State {
    /// Last known pos
    pub pos: Pos2,

    /// Last know size. Used for catching clicks.
    pub size: Vec2,

    /// If false, clicks goes straight through to what is behind us.
    /// Good for tooltips etc.
    pub interactable: bool,
}

impl State {
    pub fn rect(&self) -> Rect {
        Rect::from_min_size(self.pos, self.size)
    }
}

/// An area on the screen that can be moved by dragging.
///
/// This forms the base of the [`Window`] container.
///
/// ```
/// # egui::__run_test_ctx(|ctx| {
/// egui::Area::new("my_area")
///     .fixed_pos(egui::pos2(32.0, 32.0))
///     .show(ctx, |ui| {
///         ui.label("Floating text!");
///     });
/// # });
/// ```
#[must_use = "You should call .show()"]
#[derive(Clone, Copy, Debug)]
pub struct Area {
    pub(crate) id: Id,
    movable: bool,
    interactable: bool,
    enabled: bool,
    constrain: bool,
    order: Order,
    default_pos: Option<Pos2>,
    pivot: Align2,
    anchor: Option<(Align2, Vec2)>,
    new_pos: Option<Pos2>,
    drag_bounds: Option<Rect>,
}

impl Area {
    pub fn new(id: impl Into<Id>) -> Self {
        Self {
            id: id.into(),
            movable: true,
            interactable: true,
            constrain: false,
            enabled: true,
            order: Order::Middle,
            default_pos: None,
            new_pos: None,
            pivot: Align2::LEFT_TOP,
            anchor: None,
            drag_bounds: None,
        }
    }

    pub fn id(mut self, id: Id) -> Self {
        self.id = id;
        self
    }

    pub fn layer(&self) -> AreaLayerId {
        AreaLayerId::new(self.order, self.id)
    }

    /// If false, no content responds to click
    /// and widgets will be shown grayed out.
    /// You won't be able to move the window.
    /// Default: `true`.
    pub fn enabled(mut self, enabled: bool) -> Self {
        self.enabled = enabled;
        self
    }

    /// moveable by dragging the area?
    pub fn movable(mut self, movable: bool) -> Self {
        self.movable = movable;
        self.interactable |= movable;
        self
    }

    pub fn is_enabled(&self) -> bool {
        self.enabled
    }

    pub fn is_movable(&self) -> bool {
        self.movable && self.enabled
    }

    /// If false, clicks goes straight through to what is behind us.
    /// Good for tooltips etc.
    pub fn interactable(mut self, interactable: bool) -> Self {
        self.interactable = interactable;
        self.movable &= interactable;
        self
    }

    /// `order(Order::Foreground)` for an Area that should always be on top
    pub fn order(mut self, order: Order) -> Self {
        self.order = order;
        self
    }

    pub fn default_pos(mut self, default_pos: impl Into<Pos2>) -> Self {
        self.default_pos = Some(default_pos.into());
        self
    }

    /// Positions the window and prevents it from being moved
    pub fn fixed_pos(mut self, fixed_pos: impl Into<Pos2>) -> Self {
        self.new_pos = Some(fixed_pos.into());
        self.movable = false;
        self
    }

    /// Constrains this area to the screen bounds.
    pub fn constrain(mut self, constrain: bool) -> Self {
        self.constrain = constrain;
        self
    }

    /// Where the "root" of the area is.
    ///
    /// For instance, if you set this to [`Align2::RIGHT_TOP`]
    /// then [`Self::fixed_pos`] will set the position of the right-top
    /// corner of the area.
    ///
    /// Default: [`Align2::LEFT_TOP`].
    pub fn pivot(mut self, pivot: Align2) -> Self {
        self.pivot = pivot;
        self
    }

    /// Positions the window but you can still move it.
    pub fn current_pos(mut self, current_pos: impl Into<Pos2>) -> Self {
        self.new_pos = Some(current_pos.into());
        self
    }

    /// Set anchor and distance.
    ///
    /// An anchor of `Align2::RIGHT_TOP` means "put the right-top corner of the window
    /// in the right-top corner of the screen".
    ///
    /// The offset is added to the position, so e.g. an offset of `[-5.0, 5.0]`
    /// would move the window left and down from the given anchor.
    ///
    /// Anchoring also makes the window immovable.
    ///
    /// It is an error to set both an anchor and a position.
    pub fn anchor(mut self, align: Align2, offset: impl Into<Vec2>) -> Self {
        self.anchor = Some((align, offset.into()));
        self.movable(false)
    }

    /// Constrain the area up to which the window can be dragged.
    pub fn drag_bounds(mut self, bounds: Rect) -> Self {
        self.drag_bounds = Some(bounds);
        self
    }

    pub(crate) fn get_pivot(&self) -> Align2 {
        if let Some((pivot, _)) = self.anchor {
            pivot
        } else {
            Align2::LEFT_TOP
        }
    }
}

pub(crate) struct Prepared {
    layer_id: AreaLayerId,
    state: State,
    move_response: Response,
    enabled: bool,
    drag_bounds: Option<Rect>,

    /// We always make windows invisible the first frame to hide "first-frame-jitters".
    ///
    /// This is so that we use the first frame to calculate the window size,
    /// and then can correctly position the window and its contents the next frame,
    /// without having one frame where the window is wrongly positioned or sized.
    temporarily_invisible: bool,
}

impl Area {
    pub fn show<R>(
        self,
        ctx: &Context,
        add_contents: impl FnOnce(&mut Ui) -> R,
    ) -> InnerResponse<R> {
        let prepared = self.begin(ctx);
        let mut content_ui = prepared.content_ui(ctx);
        let inner = add_contents(&mut content_ui);
        let response = prepared.end(ctx, content_ui);
        InnerResponse { inner, response }
    }

    pub(crate) fn begin(self, ctx: &Context) -> Prepared {
        let Area {
            id,
            movable,
            order,
            interactable,
            enabled,
            default_pos,
            new_pos,
            pivot,
            anchor,
            drag_bounds,
            constrain,
        } = self;

        let layer_id = AreaLayerId::new(order, id);

        let state = ctx.memory(|mem| mem.areas.get(id).copied());
        let is_new = state.is_none();
        if is_new {
            ctx.request_repaint(); // if we don't know the previous size we are likely drawing the area in the wrong place
        }
        let mut state = state.unwrap_or_else(|| State {
            pos: default_pos.unwrap_or_else(|| automatic_area_position(ctx)),
            size: Vec2::ZERO,
            interactable,
        });
        state.pos = new_pos.unwrap_or(state.pos);
        state.interactable = interactable;

        if pivot != Align2::LEFT_TOP {
            state.pos.x -= pivot.x().to_factor() * state.size.x;
            state.pos.y -= pivot.y().to_factor() * state.size.y;
        }

        if let Some((anchor, offset)) = anchor {
            let screen = ctx.available_rect();
            state.pos = anchor.align_size_within_rect(state.size, screen).min + offset;
        }

        // interact right away to prevent frame-delay
        let move_response = {
            let interact_id = layer_id.id.with("move");
            let sense = if movable {
                Sense::click_and_drag()
            } else if interactable {
                Sense::click() // allow clicks to bring to front
            } else {
                Sense::hover()
            };

            let move_response = ctx.interact(
                Rect::EVERYTHING,
                ctx.style().spacing.item_spacing,
                layers::ZLayer::from_area_layer(layer_id),
                interact_id,
                state.rect(),
                sense,
                enabled,
            );

            // Important check - don't try to move e.g. a combobox popup!
            if movable {
                if move_response.dragged() {
                    state.pos += ctx.input(|i| i.pointer.delta());
                }

                state.pos = ctx
                    .constrain_window_rect_to_area(state.rect(), drag_bounds)
                    .min;
            }

            if (move_response.dragged() || move_response.clicked())
                || pointer_pressed_on_area(ctx, layer_id)
                || !ctx.memory(|m| m.areas.visible_last_frame(&layer_id))
            {
                ctx.memory_mut(|m| m.areas.move_to_top(layer_id));
                ctx.request_repaint();
            }

            move_response
        };

        state.pos = ctx.round_pos_to_pixels(state.pos);

        if constrain {
            state.pos = ctx
                .constrain_window_rect_to_area(state.rect(), drag_bounds)
                .min;
        }

        Prepared {
            layer_id,
            state,
            move_response,
            enabled,
            drag_bounds,
            temporarily_invisible: is_new,
        }
    }

    pub fn show_open_close_animation(&self, ctx: &Context, frame: &Frame, is_open: bool) {
        // must be called first so animation managers know the latest state
        let visibility_factor = ctx.animate_bool(self.id.with("close_animation"), is_open);

        if is_open {
            // we actually only show close animations.
            // when opening a window we show it right away.
            return;
        }
        if visibility_factor <= 0.0 {
            return;
        }

<<<<<<< HEAD
        let layer_id = AreaLayerId::new(self.order, self.id);
        let area_rect = ctx.memory().areas.get(self.id).map(|area| area.rect());
=======
        let layer_id = LayerId::new(self.order, self.id);
        let area_rect = ctx.memory(|mem| mem.areas.get(self.id).map(|area| area.rect()));
>>>>>>> 4a0bafbe
        if let Some(area_rect) = area_rect {
            let clip_rect = ctx.available_rect();
            let painter = Painter::new(ctx.clone(), layer_id, clip_rect);

            // shrinkage: looks kinda a bad on its own
            // let area_rect =
            //     Rect::from_center_size(area_rect.center(), visibility_factor * area_rect.size());

            let frame = frame.multiply_with_opacity(visibility_factor);
            painter.add(frame.paint(area_rect));
        }
    }
}

impl Prepared {
    pub(crate) fn state(&self) -> &State {
        &self.state
    }

    pub(crate) fn state_mut(&mut self) -> &mut State {
        &mut self.state
    }

    pub(crate) fn drag_bounds(&self) -> Option<Rect> {
        self.drag_bounds
    }

    pub(crate) fn content_ui(&self, ctx: &Context) -> Ui {
        let screen_rect = ctx.screen_rect();

        let bounds = if let Some(bounds) = self.drag_bounds {
            bounds.intersect(screen_rect) // protect against infinite bounds
        } else {
            let central_area = ctx.available_rect();

            let is_within_central_area = central_area.contains_rect(self.state.rect().shrink(1.0));
            if is_within_central_area {
                central_area // let's try to not cover side panels
            } else {
                screen_rect
            }
        };

        let max_rect = Rect::from_min_max(
            self.state.pos,
            bounds.max.at_least(self.state.pos + Vec2::splat(32.0)),
        );

        let shadow_radius = ctx.style().visuals.window_shadow.extrusion; // hacky
        let clip_rect_margin = ctx.style().visuals.clip_rect_margin.max(shadow_radius);

        let clip_rect = Rect::from_min_max(self.state.pos, bounds.max)
            .expand(clip_rect_margin)
            .intersect(bounds);

        let mut ui = Ui::new(
            ctx.clone(),
            self.layer_id,
            self.layer_id.id,
            max_rect,
            clip_rect,
        );
        ui.set_enabled(self.enabled);
        ui.set_visible(!self.temporarily_invisible);
        ui
    }

    #[allow(clippy::needless_pass_by_value)] // intentional to swallow up `content_ui`.
    pub(crate) fn end(self, ctx: &Context, content_ui: Ui) -> Response {
        let Prepared {
            layer_id,
            mut state,
            move_response,
            enabled: _,
            drag_bounds: _,
            temporarily_invisible: _,
        } = self;

        state.size = content_ui.min_rect().size();

        ctx.memory_mut(|m| m.areas.set_state(layer_id, state));

        move_response
    }
}

fn pointer_pressed_on_area(ctx: &Context, layer_id: AreaLayerId) -> bool {
    if let Some(pointer_pos) = ctx.pointer_interact_pos() {
        let any_pressed = ctx.input(|i| i.pointer.any_pressed());
        any_pressed && ctx.layer_id_at(pointer_pos) == Some(layer_id)
    } else {
        false
    }
}

fn automatic_area_position(ctx: &Context) -> Pos2 {
    let mut existing: Vec<Rect> = ctx.memory(|mem| {
        mem.areas
            .visible_windows()
            .into_iter()
            .map(State::rect)
            .collect()
    });
    existing.sort_by_key(|r| r.left().round() as i32);

    let available_rect = ctx.available_rect();

    let spacing = 16.0;
    let left = available_rect.left() + spacing;
    let top = available_rect.top() + spacing;

    if existing.is_empty() {
        return pos2(left, top);
    }

    // Separate existing rectangles into columns:
    let mut column_bbs = vec![existing[0]];

    for &rect in &existing {
        let current_column_bb = column_bbs.last_mut().unwrap();
        if rect.left() < current_column_bb.right() {
            // same column
            *current_column_bb = current_column_bb.union(rect);
        } else {
            // new column
            column_bbs.push(rect);
        }
    }

    {
        // Look for large spaces between columns (empty columns):
        let mut x = left;
        for col_bb in &column_bbs {
            let available = col_bb.left() - x;
            if available >= 300.0 {
                return pos2(x, top);
            }
            x = col_bb.right() + spacing;
        }
    }

    // Find first column with some available space at the bottom of it:
    for col_bb in &column_bbs {
        if col_bb.bottom() < available_rect.center().y {
            return pos2(col_bb.left(), col_bb.bottom() + spacing);
        }
    }

    // Maybe we can fit a new column?
    let rightmost = column_bbs.last().unwrap().right();
    if rightmost + 200.0 < available_rect.right() {
        return pos2(rightmost + spacing, top);
    }

    // Ok, just put us in the column with the most space at the bottom:
    let mut best_pos = pos2(left, column_bbs[0].bottom() + spacing);
    for col_bb in &column_bbs {
        let col_pos = pos2(col_bb.left(), col_bb.bottom() + spacing);
        if col_pos.y < best_pos.y {
            best_pos = col_pos;
        }
    }
    best_pos
}<|MERGE_RESOLUTION|>--- conflicted
+++ resolved
@@ -328,13 +328,8 @@
             return;
         }
 
-<<<<<<< HEAD
         let layer_id = AreaLayerId::new(self.order, self.id);
-        let area_rect = ctx.memory().areas.get(self.id).map(|area| area.rect());
-=======
-        let layer_id = LayerId::new(self.order, self.id);
         let area_rect = ctx.memory(|mem| mem.areas.get(self.id).map(|area| area.rect()));
->>>>>>> 4a0bafbe
         if let Some(area_rect) = area_rect {
             let clip_rect = ctx.available_rect();
             let painter = Painter::new(ctx.clone(), layer_id, clip_rect);
