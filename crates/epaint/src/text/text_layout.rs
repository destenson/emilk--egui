--- conflicted
+++ resolved
@@ -662,31 +662,13 @@
 
     let mut rect = Rect::from_min_max(pos2(min_x, 0.0), pos2(max_x, cursor_y));
 
-<<<<<<< HEAD
-    if job.round_output_size_to_nearest_ui_point {
-        round_output_size_to_nearest_ui_point(&mut rect, &job);
-=======
     if job.round_output_to_gui {
-        for row in &mut rows {
-            row.rect = row.rect.round_ui();
-        }
-
-        let did_exceed_wrap_width_by_a_lot = rect.width() > job.wrap.max_width + 1.0;
-
-        rect = rect.round_ui();
-
-        if did_exceed_wrap_width_by_a_lot {
-            // If the user picked a too aggressive wrap width (e.g. more narrow than any individual glyph),
-            // we should let the user know by reporting that our width is wider than the wrap width.
-        } else {
-            // Make sure we don't report being wider than the wrap width the user picked:
-            rect.max.x = rect
-                .max
-                .x
-                .at_most(rect.min.x + job.wrap.max_width)
-                .floor_ui();
-        }
->>>>>>> c37125f8
+        for placed_row in &mut rows {
+            placed_row.pos = placed_row.pos.round_ui();
+            let row = Arc::get_mut(&mut placed_row.row).unwrap();
+            row.size = row.size.round_ui();
+        }
+        round_output_to_gui(&mut rect, &job);
     }
 
     Galley {
@@ -701,20 +683,21 @@
     }
 }
 
-pub(crate) fn round_output_size_to_nearest_ui_point(rect: &mut Rect, job: &LayoutJob) {
+pub(crate) fn round_output_to_gui(rect: &mut Rect, job: &LayoutJob) {
     let did_exceed_wrap_width_by_a_lot = rect.width() > job.wrap.max_width + 1.0;
 
-    // We round the size to whole ui points here (not pixels!) so that the egui layout code
-    // can have the advantage of working in integer units, avoiding rounding errors.
-    rect.min = rect.min.round();
-    rect.max = rect.max.round();
+    *rect = rect.round_ui();
 
     if did_exceed_wrap_width_by_a_lot {
         // If the user picked a too aggressive wrap width (e.g. more narrow than any individual glyph),
         // we should let the user know by reporting that our width is wider than the wrap width.
     } else {
         // Make sure we don't report being wider than the wrap width the user picked:
-        rect.max.x = rect.max.x.at_most(rect.min.x + job.wrap.max_width).floor();
+        rect.max.x = rect
+            .max
+            .x
+            .at_most(rect.min.x + job.wrap.max_width)
+            .floor_ui();
     }
 }
 
